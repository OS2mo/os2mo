--- conflicted
+++ resolved
@@ -53,20 +53,15 @@
     return this.getFacet(uuid, 'address_type')
   },
 
-<<<<<<< HEAD
-  jobFunctions (orgUuid) {
-    return Service.get(`/o/${orgUuid}/f/job_function/`)
-    .then(response => {
-      return response.data
-    })
+  /**
+   * Return a list of role type options
+   * @param {String} uuid - organisation uuid
+   * @see getFacet
+   */
+  roleTypes (uuid) {
+    return this.getFacet(uuid, 'role_type')
   },
 
-  roleTypes (orgUuid) {
-    return Service.get(`/o/${orgUuid}/f/role_type/`)
-    .then(response => {
-      return response.data
-    })
-=======
   /**
    * Return a list of association type options
    * @param {String} uuid - organisation uuid
@@ -92,6 +87,5 @@
    */
   jobFunctions (uuid) {
     return this.getFacet(uuid, 'job_function')
->>>>>>> a97c04cc
   }
 }