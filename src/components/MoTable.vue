--- conflicted
+++ resolved
@@ -76,14 +76,11 @@
       isLoading: Boolean,
       editComponent: Object,
       editUuid: String,
-<<<<<<< HEAD
-      multiSelect: Boolean
-=======
+      multiSelect: Boolean,
       type: {
         type: String,
         required: true
       }
->>>>>>> 064e78ac
     },
     data () {
       return {
