<template>
  <b-modal 
    id="orgUnitCreate" 
    size="lg" 
    hide-footer 
    title="Opret enhed"
    ref="orgUnitCreate"
    lazy
  >
    <form @submit.prevent="createOrganisationUnit">
<<<<<<< HEAD
      <mo-organisation-unit-entry v-model="orgUnit"/>
=======
      <mo-organisation-unit-entry
        v-model="entry" 
      />

      <mo-add-many
        :entry-component="addressEntry"
        v-model="addresses"
        has-initial-entry
      />
>>>>>>> c8496515

      <div class="float-right">
        <button-submit
        :is-disabled="!formValid"
        :is-loading="isLoading"
        :on-click-action="createOrganisationUnit"
        />
      </div>
    </form>
  </b-modal>

</template>

<script>
<<<<<<< HEAD
  import OrganisationUnit from '@/api/OrganisationUnit'
  import ButtonSubmit from '@/components/ButtonSubmit'
  import MoOrganisationUnitEntry from '@/components/MoEntry/MoOrganisationUnitEntry'
=======
  import OrganisationUnit from '../api/OrganisationUnit'
  import ButtonSubmit from '../components/ButtonSubmit'
  import MoOrganisationUnitEntry from './MoOrganisationUnit/MoOrganisationUnitEntry'
  import MoAddMany from '../components/MoAddMany'
  import MoAddressEntry from '../components/MoAddressEntry/MoAddressEntry'
>>>>>>> c8496515

  export default {
    $_veeValidate: {
      validator: 'new'
    },
    name: 'OrganisationUnitCreate',
    components: {
      ButtonSubmit,
      MoOrganisationUnitEntry,
      MoAddMany
    },
    data () {
      return {
<<<<<<< HEAD
        orgUnit: {
=======
        entry: {
>>>>>>> c8496515
          validity: {}
        },
        addresses: [],
        addressEntry: MoAddressEntry,
        isLoading: false
      }
    },
    computed: {
      formValid () {
        // loop over all contents of the fields object and check if they exist and valid.
        return Object.keys(this.fields).every(field => {
          return this.fields[field] && this.fields[field].valid
        })
      }
    },
    mounted () {
      this.$root.$on('bv::modal::hidden', resetData => {
        Object.assign(this.$data, this.$options.data())
      })
    },
    methods: {
      createOrganisationUnit () {
        let vm = this
        this.isLoading = true

        this.entry.addresses = this.addresses

        OrganisationUnit.create(this.entry)
          .then(response => {
            vm.$refs.orgUnitCreate.hide()
          })
          .catch(err => {
            console.log(err)
            vm.isLoading = false
          })
      }
    }
  }
</script><|MERGE_RESOLUTION|>--- conflicted
+++ resolved
@@ -8,9 +8,6 @@
     lazy
   >
     <form @submit.prevent="createOrganisationUnit">
-<<<<<<< HEAD
-      <mo-organisation-unit-entry v-model="orgUnit"/>
-=======
       <mo-organisation-unit-entry
         v-model="entry" 
       />
@@ -20,7 +17,6 @@
         v-model="addresses"
         has-initial-entry
       />
->>>>>>> c8496515
 
       <div class="float-right">
         <button-submit
@@ -35,17 +31,11 @@
 </template>
 
 <script>
-<<<<<<< HEAD
   import OrganisationUnit from '@/api/OrganisationUnit'
   import ButtonSubmit from '@/components/ButtonSubmit'
   import MoOrganisationUnitEntry from '@/components/MoEntry/MoOrganisationUnitEntry'
-=======
-  import OrganisationUnit from '../api/OrganisationUnit'
-  import ButtonSubmit from '../components/ButtonSubmit'
-  import MoOrganisationUnitEntry from './MoOrganisationUnit/MoOrganisationUnitEntry'
-  import MoAddMany from '../components/MoAddMany'
-  import MoAddressEntry from '../components/MoAddressEntry/MoAddressEntry'
->>>>>>> c8496515
+  import MoAddMany from '@/components/MoAddMany/MoAddMany'
+  import MoAddressEntry from '@/components/MoEntry/MoAddressEntry'
 
   export default {
     $_veeValidate: {
@@ -59,11 +49,7 @@
     },
     data () {
       return {
-<<<<<<< HEAD
-        orgUnit: {
-=======
         entry: {
->>>>>>> c8496515
           validity: {}
         },
         addresses: [],
