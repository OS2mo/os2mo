<template>
  <b-modal 
    id="employeeMove" 
    size="lg" 
    hide-footer 
    title="Flyt medarbejder"
    ref="employeeMove"
  >
    <div>
      <div class="form-row">
        <employee-picker 
          v-model="employee" 
          :org="org"
        />
      </div>

      <div class="form-row">
        <date-picker 
          class="col"
          label="Dato for flytning"
          v-model="move.data.valid_from"
        />
      </div>
      
      <div class="form-row">
<<<<<<< HEAD
        <div class="form-group">
        <!-- THIS THING NEEDS TO DIE SOMETIME -->
        <label>Vælg engagement som skal flyttes</label>
        <select
          class="form-control" 
          v-model="selectedEngagement"
        >
          <option disabled>Vælg engagement</option>
          <option 
            v-for="e in engagements" 
            :key="e.uuid"
            :value="e.uuid"
          >
            {{e.job_function | getProperty('name')}} ({{e.org_unit | getProperty('name')}})
          </option>
        </select>
        </div>
        </div>
        <!-- HOPEFULLY IT IS DEAD NOW. OTHERWISE GO BACK AND KILL IT AGAIN -->
=======
        <engagement-picker 
          v-model="move.original"
          :employee="employee"
        />
      </div>

>>>>>>> afcebb7d
      <div class="form-row">
        <organisation-unit-picker 
          class="col" 
          v-model="move.data.org_unit"
        />       
      </div>

    <div class="float-right">
      <button-submit @click.native="moveEmployee"/>
    </div>
  </div>
</b-modal>
</template>

<script>
  import Employee from '../api/Employee'
  import '../filters/GetProperty'
  import DatePicker from '../components/DatePicker'
  import OrganisationUnitPicker from '../components/OrganisationUnitPicker'
  import EngagementPicker from '../components/EngagementPicker'
  import EmployeePicker from '../components/EmployeePicker'
  import ButtonSubmit from '../components/ButtonSubmit'

  export default {
    components: {
      Employee,
      DatePicker,
      OrganisationUnitPicker,
      EngagementPicker,
      EmployeePicker,
      ButtonSubmit
    },
    props: {
      org: {
        type: Object,
        required: true
      }
    },
    data () {
      return {
        orgUnit: {},
        employee: {},
        selectedDate: null,
        selectedEngagement: null,
        engagements: [],
        engagement: {},
        move: {
          type: 'engagement',
          data: {}
        }
      }
    },
    methods: {
<<<<<<< HEAD
      // part of the death sin
      getEngagements () {
        var vm = this
        Employee.getEngagementDetails(this.$route.params.uuid)
        .then(response => {
          vm.engagements = response
        })
      },
      // carry on

=======
>>>>>>> afcebb7d
      moveEmployee () {
        let vm = this

        this.move.uuid = this.move.original.uuid

        console.log(this.move)
        Employee.editEmployee(this.employee.uuid, [this.move])
        .then(response => {
          console.log(response)
          vm.$refs.employeeMove.hide()
        })
      }
    }
  }
</script>

<!-- Add "scoped" attribute to limit CSS to this component only -->
<style scoped>

</style><|MERGE_RESOLUTION|>--- conflicted
+++ resolved
@@ -23,34 +23,12 @@
       </div>
       
       <div class="form-row">
-<<<<<<< HEAD
-        <div class="form-group">
-        <!-- THIS THING NEEDS TO DIE SOMETIME -->
-        <label>Vælg engagement som skal flyttes</label>
-        <select
-          class="form-control" 
-          v-model="selectedEngagement"
-        >
-          <option disabled>Vælg engagement</option>
-          <option 
-            v-for="e in engagements" 
-            :key="e.uuid"
-            :value="e.uuid"
-          >
-            {{e.job_function | getProperty('name')}} ({{e.org_unit | getProperty('name')}})
-          </option>
-        </select>
-        </div>
-        </div>
-        <!-- HOPEFULLY IT IS DEAD NOW. OTHERWISE GO BACK AND KILL IT AGAIN -->
-=======
         <engagement-picker 
           v-model="move.original"
           :employee="employee"
         />
       </div>
 
->>>>>>> afcebb7d
       <div class="form-row">
         <organisation-unit-picker 
           class="col" 
@@ -104,19 +82,6 @@
       }
     },
     methods: {
-<<<<<<< HEAD
-      // part of the death sin
-      getEngagements () {
-        var vm = this
-        Employee.getEngagementDetails(this.$route.params.uuid)
-        .then(response => {
-          vm.engagements = response
-        })
-      },
-      // carry on
-
-=======
->>>>>>> afcebb7d
       moveEmployee () {
         let vm = this
 
