<template>
  <div>
    <div id="workflows">
      <button-workflow label="Ny Medarbejder" icon="user-plus" v-b-modal.employeeCreate/>
      <button-workflow label="Orlov" icon="user-md" target="EmployeeLeave"/>
      <button-workflow label="Flyt engagement" icon="share-square-o" target="EmployeeMove"/>
      <button-workflow label="Flyt mange engagementer" icon="share-square-o" target="EmployeeMoveMany"/>
      <button-workflow label="Afslut medarbejder" icon="user-times" target="EmployeeEnd"/>
    </div>
<<<<<<< HEAD

=======
    <!-- Modal Component -->
>>>>>>> 78349ab6
    <employee-create/>
  </div>
</template>

<script>
  import ButtonWorkflow from '../components/ButtonWorkflow'
  import EmployeeCreate from './EmployeeCreate'

  export default {
    components: {
      ButtonWorkflow,
      EmployeeCreate
    }
  }
</script>

<!-- Add "scoped" attribute to limit CSS to this component only -->
<style scoped>
  #workflows {
    position: fixed;
    right: -240px;
    top: 100px;
    z-index: 1;
  }
</style><|MERGE_RESOLUTION|>--- conflicted
+++ resolved
@@ -7,11 +7,7 @@
       <button-workflow label="Flyt mange engagementer" icon="share-square-o" target="EmployeeMoveMany"/>
       <button-workflow label="Afslut medarbejder" icon="user-times" target="EmployeeEnd"/>
     </div>
-<<<<<<< HEAD
-
-=======
     <!-- Modal Component -->
->>>>>>> 78349ab6
     <employee-create/>
   </div>
 </template>
