--- conflicted
+++ resolved
@@ -8,22 +8,13 @@
       <button-workflow label="Afslut medarbejder" icon="user-times" target="EmployeeEnd" v-b-modal.employeeEnd/>
     </div>
     <!-- Modal Component -->
-<<<<<<< HEAD
     <employee-create :org="org"/>
-    <employee-move/>
-=======
-    <employee-create/>
     <employee-move :org="org"/>
->>>>>>> afcebb7d
     <employee-end/>
   </div>
 </template>
 
 <script>
-<<<<<<< HEAD
-  import Organisation from '../api/Organisation'
-=======
->>>>>>> afcebb7d
   import { EventBus } from '../EventBus'
   import ButtonWorkflow from '../components/ButtonWorkflow'
   import EmployeeCreate from './EmployeeCreate'
@@ -43,20 +34,9 @@
       }
     },
     mounted () {
-<<<<<<< HEAD
       EventBus.$on('organisation-changed', (org) => {
         this.org = org
       })
-    },
-    methods: {
-      getOrganisation () {
-        Organisation.getSelectedOrganisation()
-      }
-=======
-      EventBus.$on('organisation-changed', (newOrg) => {
-        this.org = newOrg
-      })
->>>>>>> afcebb7d
     }
   }
 </script>
