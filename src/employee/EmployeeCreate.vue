<template>
  <b-modal 
    id="employeeCreate" 
    size="lg" 
    hide-footer 
    title="Ny medarbejder"
    ref="employeeCreate"
  >
  
    <div>
      <h4>Engagement</h4>
      <date-start-end v-model="engagement.dateStartEnd"/>
      <div class="form-row">
        <organisation-unit-picker 
          class="col" 
          label="Vælg enhed"
          v-model="engagement.org_unit"/>
        <job-function-picker 
          :org-uuid="org.uuid" 
          v-model="engagement.job_function"
        />
        <engagement-type-picker 
          :org-uuid="org.uuid" 
          v-model="engagement.engagement_type"
        />
      </div>
      <div class="form-row">
        <div class="form-check col">
          <label class="form-check-label">
            <input class="form-check-input" type="checkbox" value=""> Overføre
          </label>
        </div>
      </div>

      <h4>Tilknytning</h4>
      <date-start-end v-model="association.dateStartEnd"/>
      <div class="form-row">
        <organisation-unit-picker 
          class="col" 
          label="Vælg enhed"
          v-model="association.org_unit"/>
        <job-function-picker 
          :org-uuid="org.uuid" 
          v-model="association.job_function"
        />
        <association-type 
          :org-uuid="org.uuid" 
          v-model="association.association_type"
        />
      </div>
    </div>

    <div class="float-right">
      <button-submit @click.native="createEmployee"/>
    </div>
  </b-modal>

</template>

<script>
import Organisation from '../api/Organisation'
import Employee from '../api/Employee'
import { EventBus } from '../EventBus'
import DateStartEnd from '../components/DatePickerStartEnd'
import AddressSearch from '../components/AddressSearch'
import AssociationType from '../components/AssociationType'
import OrganisationUnitPicker from '../components/OrganisationUnitPicker'
import JobFunctionPicker from '../components/JobFunctionPicker'
import EngagementTypePicker from '../components/EngagementTypePicker'
import ButtonSubmit from '../components/ButtonSubmit'

export default {
  components: {
    DateStartEnd,
    AddressSearch,
    AssociationType,
    OrganisationUnitPicker,
    JobFunctionPicker,
    EngagementTypePicker,
    ButtonSubmit
  },
  data () {
    return {
      engagement: {
        type: 'engagement'
      },
      association: {
        type: 'association'
      },
      org: {}
    }
  },
  created () {
    this.org = Organisation.getSelectedOrganisation()
  },
  mounted () {
    EventBus.$on('organisation-changed', newOrg => {
      this.org = newOrg
    })
  },
  methods: {
    createEmployee () {
      let vm = this
      let create = []

      this.engagement.valid_from = this.engagement.dateStartEnd.startDate
      this.engagement.valid_to = this.engagement.dateStartEnd.endDate

      this.association.valid_from = this.association.dateStartEnd.startDate
      this.association.valid_to = this.association.dateStartEnd.endDate

<<<<<<< HEAD
  export default {
    components: {
      DateStartEnd,
      AddressSearch,
      ContactChannel,
      OrganisationUnitPicker,
      JobFunctionPicker,
      EngagementTypePicker,
      ButtonSubmit
    },
    props: {
      org: {
        type: Object,
        required: true
      }
    },
    data () {
      return {
        dateStartEnd: {},
        orgUnit: {},
        engagement: {
        },
        jobTitle: '',
        engagementType: ''
      }
    },
    created () {},
    methods: {
      createEmployee () {
        this.engagement.type = 'engagement'
        this.engagement.org_uuid = this.orgUnit.org
        this.engagement.org_unit_uuid = this.orgUnit.uuid
        this.engagement.valid_from = this.dateStartEnd.startDate
        this.engagement.valid_to = this.dateStartEnd.endDate

        let vm = this
        Employee.createEmployee(this.$route.params.uuid, [this.engagement])
        .then(response => {
          vm.$refs.employeeCreate.hide()
        })
      }
=======
      create.push(this.engagement)
      create.push(this.association)

      Employee.createEmployee(this.$route.params.uuid, create)
      .then(response => {
        vm.$refs.employeeCreate.hide()
        console.log(response)
      })
>>>>>>> 076bebb4
    }
  }
}
</script>

<!-- Add "scoped" attribute to limit CSS to this component only -->
<style scoped>

</style><|MERGE_RESOLUTION|>--- conflicted
+++ resolved
@@ -109,49 +109,6 @@
       this.association.valid_from = this.association.dateStartEnd.startDate
       this.association.valid_to = this.association.dateStartEnd.endDate
 
-<<<<<<< HEAD
-  export default {
-    components: {
-      DateStartEnd,
-      AddressSearch,
-      ContactChannel,
-      OrganisationUnitPicker,
-      JobFunctionPicker,
-      EngagementTypePicker,
-      ButtonSubmit
-    },
-    props: {
-      org: {
-        type: Object,
-        required: true
-      }
-    },
-    data () {
-      return {
-        dateStartEnd: {},
-        orgUnit: {},
-        engagement: {
-        },
-        jobTitle: '',
-        engagementType: ''
-      }
-    },
-    created () {},
-    methods: {
-      createEmployee () {
-        this.engagement.type = 'engagement'
-        this.engagement.org_uuid = this.orgUnit.org
-        this.engagement.org_unit_uuid = this.orgUnit.uuid
-        this.engagement.valid_from = this.dateStartEnd.startDate
-        this.engagement.valid_to = this.dateStartEnd.endDate
-
-        let vm = this
-        Employee.createEmployee(this.$route.params.uuid, [this.engagement])
-        .then(response => {
-          vm.$refs.employeeCreate.hide()
-        })
-      }
-=======
       create.push(this.engagement)
       create.push(this.association)
 
@@ -160,7 +117,6 @@
         vm.$refs.employeeCreate.hide()
         console.log(response)
       })
->>>>>>> 076bebb4
     }
   }
 }
