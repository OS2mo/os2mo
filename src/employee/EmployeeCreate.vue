<template>
<<<<<<< HEAD
    <b-modal 
=======
  <b-modal 
>>>>>>> 78349ab6
    id="employeeCreate" 
    size="lg" 
    hide-footer 
    title="Ny medarbejder"
    ref="employeeCreate"
  >
    <div>
      <h4>Engagement</h4>
      <date-start-end v-model="dateStartEnd"/>
      <div class="form-row">
        <organisation-unit-picker 
          class="col" 
          label="Vælg enhed"
          v-model="orgUnit"/>
        <engagement-title v-model="engagement.jobtitle"/>
        <engagement-type v-model="engagement.type"/>
      </div>
      
      <div class="form-row">
        <div class="form-check col">
          <label class="form-check-label">
            <input class="form-check-input" type="checkbox" value=""> Overføre
          </label>
        </div>
      </div>
    </div>

<<<<<<< HEAD
=======
    {{engagement}}

>>>>>>> 78349ab6
    <!-- <div>
      <h4>Tilknytning</h4>
      <date-start-end/>

      <div class="form-row">
        <organisation-unit-picker class="col"/>

        <div class="form-group col">
          <label>Stillingsbetegnelse</label>
          <select class="form-control col" id="" >
            <option>Stillingsbetegnelse</option>
          </select>
        </div>

        <div class="form-group col">
          <label>Fysisk placering</label>
          <select class="form-control col" id="" disabled>
            <option>Fysisk placering</option>
          </select>
        </div>
      </div>

      <div class="form-row">
        <div class="form-group col">
          <label>Tilknytningstype</label>
          <select class="form-control col" id="" >
            <option>Tilknytningstype</option>
          </select>
        </div>
        <div class="form-group col">
          <label>Relateret engagement</label>
          <select class="form-control col" id="" >
            <option>Relateret engagement</option>
          </select>
        </div>
      </div>
    </div> -->

    <!-- <div>
      <h4>IT</h4>
      <date-start-end/>

      <div class="form-row">
        <div class="form-group col">
          <label>IT system</label>
          <select class="form-control col" id="" >
            <option>IT system</option>
          </select>
        </div>
      </div>
    </div> -->

    <!-- <div>
      <h4>Kontakt</h4>
      <date-start-end/>

      <contact-channel/>     
    </div> -->

    <!-- <div>
      <h4>Leder</h4>
      <date-start-end/>

      <div class="form-row">
        <organisation-unit-picker class="col"/>

        <div class="form-group col">
          <label>Stillingsbetegnelse</label>
          <select class="form-control col" id="" >
            <option>Stillingsbetegnelse</option>
          </select>
        </div>

        <div class="form-group col">
          <label>Lederfunktion</label>
          <select class="form-control col" id="">
            <option>Lederfunktion</option>
          </select>
        </div>
      </div>

      <div class="form-row">
        <div class="form-group col">
          <label>Lederniveau</label>
          <select class="form-control col" id="" >
            <option>Lederniveau</option>
          </select>
        </div>

        <div class="form-group col">
          <label>Lederansvar</label>
          <select class="form-control col" id="" >
            <option>Lederansvar</option>
          </select>
        </div>

        <div class="form-group col">
          <label>Tilknyttet adresse</label>
          <select class="form-control col" id="" disabled>
            <option>Tilknyttet adresse</option>
          </select>
        </div>
      </div>
      <div class="form-row">
        <div class="form-group col">
          <label>Relateret engagement</label>
          <select class="form-control col" id="" >
            <option>Relateret engagement</option>
          </select>
        </div>
      </div>
    </div> -->

    <div class="float-right">
      <button-submit @click.native="createEngagement()"/>
    </div>
<<<<<<< HEAD
    </b-modal>
=======
  </b-modal>
>>>>>>> 78349ab6

</template>

<script>
  import Employee from '../api/Employee'
  import DateStartEnd from '../components/DatePickerStartEnd'
  import AddressSearch from '../components/AddressSearch'
  import ContactChannel from '../components/ContactChannelInput'
  import OrganisationUnitPicker from '../components/OrganisationUnitPicker'
  import UnitTypeSelect from '../components/OrganisationUnitTypeSelect'
  import EngagementTitle from '../components/EngagementTitle'
  import EngagementType from '../components/EngagementType'
  import ButtonSubmit from '../components/ButtonSubmit'

  export default {
    components: {
      DateStartEnd,
      AddressSearch,
      ContactChannel,
      OrganisationUnitPicker,
      UnitTypeSelect,
      EngagementTitle,
      EngagementType,
      ButtonSubmit
    },
    data () {
      return {
        orgUnit: {},
        dateStartEnd: {},
        engagement: {
          validfrom: '',
          validto: '',
          orgunit: '',
          org: '',
          type: '',
          jobtitle: ''
        }
      }
    },
    created: function () {},
    methods: {
      createNewEmployee () {
      },

      createEngagement () {
        this.engagement.orgunit = this.orgUnit.uuid
        this.engagement.org = this.orgUnit.org
        this.engagement.validfrom = this.dateStartEnd.startDate
        this.engagement.validto = this.dateStartEnd.endDate

        let uuid = '1f67e646-0306-43c1-aba7-86af8c1c6b14'

        Employee.createEngagement(uuid, this.engagement)
      }
    }
  }
</script>

<!-- Add "scoped" attribute to limit CSS to this component only -->
<style scoped>

</style><|MERGE_RESOLUTION|>--- conflicted
+++ resolved
@@ -1,9 +1,5 @@
 <template>
-<<<<<<< HEAD
-    <b-modal 
-=======
   <b-modal 
->>>>>>> 78349ab6
     id="employeeCreate" 
     size="lg" 
     hide-footer 
@@ -31,11 +27,6 @@
       </div>
     </div>
 
-<<<<<<< HEAD
-=======
-    {{engagement}}
-
->>>>>>> 78349ab6
     <!-- <div>
       <h4>Tilknytning</h4>
       <date-start-end/>
@@ -152,11 +143,7 @@
     <div class="float-right">
       <button-submit @click.native="createEngagement()"/>
     </div>
-<<<<<<< HEAD
-    </b-modal>
-=======
   </b-modal>
->>>>>>> 78349ab6
 
 </template>
 
