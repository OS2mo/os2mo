--- conflicted
+++ resolved
@@ -22,10 +22,6 @@
 import flask
 import werkzeug
 
-<<<<<<< HEAD
-from .. import util
-=======
->>>>>>> 0365a8b1
 from . import common
 from . import keys
 from . import mapping
