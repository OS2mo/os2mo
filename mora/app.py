#
# Copyright (c) 2017, Magenta ApS
#
# This Source Code Form is subject to the terms of the Mozilla Public
# License, v. 2.0. If a copy of the MPL was not distributed with this
# file, You can obtain one at http://mozilla.org/MPL/2.0/.
#

import json
import os

import flask

from . import auth
from . import cli
from . import lora
from . import util
from .converters import addr
from .converters import reading
from .converters import writing

basedir = os.path.dirname(__file__)
staticdir = os.path.join(basedir, 'static')

app = flask.Flask(__name__, static_url_path='')

cli.load_cli(app)


@app.errorhandler(Exception)
def handle_invalid_usage(error):
    data = flask.request.get_json()

    if data:
        if 'password' in data:
            data['password'] = 'X' * 8

        flask.current_app.logger.exception(
            'AN ERROR OCCURRED in %r:\n%s',
            flask.request.full_path,
            json.dumps(data, indent=2),
        )
    else:
        flask.current_app.logger.exception(
            'AN ERROR OCCURRED in %r',
            flask.request.full_path,
        )

    if isinstance(error, ValueError):
        status_code = 400
    elif isinstance(error, (KeyError, IndexError)):
        status_code = 404
    elif isinstance(error, PermissionError):
        status_code = 401
    else:
        status_code = 500

    return flask.jsonify({
        'status': status_code,
        'message': (
            error.args[0]
            if error.args and len(error.args) == 1
            else error.args
        )
    }), status_code


@app.route('/')
def root():
    return flask.send_from_directory(staticdir, 'index.html')


@app.route('/scripts/<path:path>')
def send_scripts(path):
    return flask.send_from_directory(staticdir, os.path.join('scripts', path))


@app.route('/styles/<path:path>')
def send_styles(path):
    return flask.send_from_directory(staticdir, os.path.join('styles', path))


@app.route('/service/user/<user>/login', methods=['POST'])
def login(user):
    return auth.login(user)


@app.route('/service/user/<user>/logout', methods=['POST'])
def logout(user):
    return auth.logout()


@app.route('/acl/', methods=['POST', 'GET'])
def acl():
    return flask.jsonify([])


@app.route('/o/')
def list_organisations():
    return flask.jsonify(reading.list_organisations())


# --- Writing to LoRa --- #


@app.route('/o/<uuid:orgid>/org-unit', methods=['POST'])
def create_organisation_unit(orgid):
    req = flask.request.get_json()
    org_unit = writing.create_org_unit(req)
    uuid = lora.create('organisation/organisationenhed', org_unit)

    # If an end date is set for the org unit, inactivate it automatically
    # from this date
    if 'valid-to' in req:
        org_unit = writing.inactivate_org_unit(req['valid-from'],
                                               req['valid-to'])
        lora.update('organisation/organisationenhed/%s' % uuid, org_unit)

    return flask.jsonify({'uuid': uuid}), 201


@app.route('/o/<uuid:orgid>/org-unit/<uuid:unitid>', methods=['DELETE'])
@util.restrictargs('endDate')
def inactivate_org_unit(orgid, unitid):
    update_url = 'organisation/organisationenhed/%s' % unitid

    # Keep the calls to LoRa in app.py (makes it easier to test writing.py)
    org_unit = lora.organisationenhed.get(uuid=unitid, virkningfra='-infinity',
                                          virkningtil='infinity')
    startdate = [
        g['virkning']['from'] for g in
        org_unit['tilstande']['organisationenhedgyldighed']
        if g['gyldighed'] == 'Aktiv'
    ]
    assert len(startdate) == 1  # We only support one active period for now
    startdate = startdate[0]

    # Delete org data for validity first - only way to do it in LoRa
    lora.update(update_url, {'tilstande': {'organisationenhedgyldighed': []}})

    # Then upload payload with actual virkninger
    payload = writing.inactivate_org_unit(startdate,
                                          flask.request.args.get('endDate'))
    lora.update(update_url, payload)

    return flask.jsonify({'uuid': unitid}), 200


@app.route('/o/<uuid:orgid>/org-unit/<uuid:unitid>/actions/move',
           methods=['POST'])
@util.restrictargs()
def move_org_unit(orgid, unitid):
    # TODO: refactor common behavior from this route and the one below

    req = flask.request.get_json()
    payload = writing.move_org_unit(req)

    lora.update('organisation/organisationenhed/%s' % unitid, payload)

    return flask.jsonify({'uuid': unitid}), 200


@app.route('/o/<uuid:orgid>/org-unit/<uuid:unitid>', methods=['POST'])
@util.restrictargs('rename')
def rename_or_retype_org_unit(orgid, unitid):
    rename = flask.request.args.get('rename', None)

    req = flask.request.get_json()

    if rename:
        # Renaming an org unit
        payload = writing.rename_org_unit(req)
    else:
        # Changing the org units enhedstype
        assert req['type']
        payload = writing.retype_org_unit(req)

    lora.update('organisation/organisationenhed/%s' % unitid, payload)

    return flask.jsonify({'uuid': unitid}), 200


@app.route(
    '/o/<uuid:orgid>/org-unit/<uuid:unitid>/role-types/location',
    methods=['POST'],
)
@app.route(
    '/o/<uuid:orgid>/org-unit/<uuid:unitid>/role-types/location/<uuid:locid>',
    methods=['POST'],
)
def update_organisation_unit_location(orgid, unitid, locid=None):
    # TODO: write test for this

    req = flask.request.get_json()

    kwargs = writing.create_update_kwargs(req)
    payload = writing.update_org_unit_addresses(
        unitid, **kwargs)

    if payload['relationer']['adresser']:
        lora.update('organisation/organisationenhed/%s' % unitid, payload)

    return flask.jsonify({'uuid': unitid}), 200


@app.route('/o/<uuid:orgid>/full-hierarchy')
@util.restrictargs('treeType', 'orgUnitId', 'query',
                   'effective-date', 't')
def full_hierarchy(orgid):
    args = flask.request.args

    params = dict(
        effective_date=args.get('effective-date', None),
        include_children=True,
    )

    if args.get('query'):
        # TODO: the query argument does sub-tree searching -- given
        # that LoRA has no notion of the organisation tree, we'd have
        # to emulate it
        flask.current_app.logger.error('sub-tree searching is unsupported!')
        return '', 400

    if args.get('treeType', None) == 'specific':
        r = reading.full_hierarchy(str(orgid), args['orgUnitId'], **params)

        if r:
            return flask.jsonify(
                r['children'],
            )
        else:
            return '', 404

    else:
        r = reading.full_hierarchies(str(orgid), str(orgid), **params)

        if r:
            return flask.jsonify(reading.wrap_in_org(str(orgid), r[0]))
        else:
            return '', 404


@app.route('/o/<uuid:orgid>/org-unit/')
@app.route('/o/<uuid:orgid>/org-unit/<uuid:unitid>/')
@util.restrictargs('query', 'validity', 'effective-date', 'limit', 'start',
                   't')
def get_orgunit(orgid, unitid=None):
    # TODO: we are not actually using the 't' parameter - we should
    # probably remove this from the frontend calls later on...

    query = flask.request.args.get('query')

    if bool(unitid) is bool(query) is True:
        raise ValueError('unitid and query cannot both be set!')

    unitids = reading.list_orgunits(
        unitid or query,
        tilhoerer=str(orgid),
        effective_date=flask.request.args.get('effective-date', None),
    )

    r = reading.get_orgunits(
        str(orgid), unitids,
        validity=flask.request.args.get('validity', None),
    )

    return flask.jsonify(r) if r else ('', 404)


@app.route('/o/<uuid:orgid>/org-unit/<uuid:unitid>/history/')
@util.restrictargs()
def get_orgunit_history(orgid, unitid):
    r = reading.unit_history(str(orgid), str(unitid))

    return flask.jsonify(list(r)) if r else ('', 404)


@app.route('/o/<uuid:orgid>/org-unit/<uuid:unitid>/role-types/<role>/')
def get_role(orgid, unitid, role):
<<<<<<< HEAD
=======
    # if role not in ['contact-channel', 'location']:
    #     return flask.jsonify([]), 400

>>>>>>> 26cc4288
    validity = flask.request.args.get('validity')
    effective_date = flask.request.args.get('effective-date')

    getters = {
        'contact-channel': reading.get_contact_channels,
        'location': reading.get_locations,
    }

    if role not in getters:
        raise ValueError('unsupported role {!r}'.format(role))

    r = getters[role](unitid, validity=validity, effective_date=effective_date)

    if r:
        return flask.jsonify(r)
    else:
        return '', 404


#
# Classification stuff - should be moved to own file
#

# This one is used when creating new "Enheder"
@app.route('/org-unit/type')
def list_classes():
    return flask.jsonify(reading.get_classes())


@app.route('/addressws/geographical-location')
@util.restrictargs('local', required=['vejnavn'])
def get_geographical_addresses():
    return flask.jsonify(
        addr.autocomplete_address(flask.request.args['vejnavn'],
                                  flask.request.args.get('local')),
    )


@util.restrictargs()
@app.route('/role-types/contact/facets/properties/classes/')
def get_contact_facet_properties_classes():
    return flask.jsonify(reading.get_contact_properties())


@util.restrictargs(required=['facetKey'])
@app.route('/role-types/contact/facets/type/classes/')
def get_contact_facet_types_classes():
    key = flask.request.args['facetKey']
    assert key == 'Contact_channel_location', 'unknown key: ' + key

    return flask.jsonify(reading.get_contact_types())<|MERGE_RESOLUTION|>--- conflicted
+++ resolved
@@ -277,12 +277,6 @@
 
 @app.route('/o/<uuid:orgid>/org-unit/<uuid:unitid>/role-types/<role>/')
 def get_role(orgid, unitid, role):
-<<<<<<< HEAD
-=======
-    # if role not in ['contact-channel', 'location']:
-    #     return flask.jsonify([]), 400
-
->>>>>>> 26cc4288
     validity = flask.request.args.get('validity')
     effective_date = flask.request.args.get('effective-date')
 
