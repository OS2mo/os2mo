#
# Copyright (c) 2017, Magenta ApS
#
# This Source Code Form is subject to the terms of the Mozilla Public
# License, v. 2.0. If a copy of the MPL was not distributed with this
# file, You can obtain one at http://mozilla.org/MPL/2.0/.
#

import itertools
import operator

import uuid

from . import addr
from . import meta

from .. import lora
from .. import util


def list_organisations():
    c = lora.Connector()

    orgs = c.organisation(uuid=c.organisation(bvn='%'))

    def convert(org):
        rootids = c.organisationenhed(overordnet=org['id'])

        # our data model assumes and requires that every organisation
        # has one single root unit; obviously, any org. that doesn't
        # satisfy this requirements isn't intended for us...
        if len(rootids) != 1:
            return None

        rootid = rootids.pop()
        orgunit = c.organisationenhed.get(rootid)
        unitattrs = orgunit['attributter']['organisationenhedegenskaber'][0]
        unit_validity = orgunit['tilstande']['organisationenhedgyldighed'][0]

        reg = org['registreringer'][-1]

        return wrap_in_org(c, org['id'], {
            'name': unitattrs['enhedsnavn'],
            'user-key': unitattrs['brugervendtnoegle'],
            'uuid': rootid,
            'valid-from': util.to_frontend_time(
                unit_validity['virkning']['from'],
            ),
            'valid-to': util.to_frontend_time(
                unit_validity['virkning']['to'],
            ),
            'hasChildren': True,
            'children': [],
            'org': org['id'],
        }, reg)

    return list(filter(None, map(convert, orgs)))


def get_unit_type(typerel) -> dict:
    if not typerel:
        return None

    assert len(typerel) == 1
    assert typerel[0]['uuid']

    typeid = typerel[0]['uuid']
    obj = lora.klasse.get(uuid=typeid)

    if not obj:
        return None

    props = obj['attributter']['klasseegenskaber'][0]

    if not props:
        return None

    return {
        'name': props.get('titel') or props['brugervendtnoegle'],
        'user-key': props['brugervendtnoegle'],
        'uuid': typeid,
    }


def full_hierarchies(orgid: str, parentid: str,
                     include_children=True,
                     **loraparams):
    assert isinstance(parentid, str), parentid

    kwargs = dict(
        include_children=include_children,
        **loraparams,
    )

    unitids = lora.Connector(**loraparams).organisationenhed(
        tilhoerer=orgid,
        overordnet=parentid,
        gyldighed='Aktiv',
    )

    return sorted(
        filter(None, (full_hierarchy(orgid, unitid, **kwargs)
                      for unitid in unitids)),
        key=lambda r: r['name'].lower(),
    )


def full_hierarchy(orgid: str, unitid: str,
                   include_children=True,
                   **loraparams):
    assert isinstance(orgid, str)
    assert isinstance(unitid, str)

    kwargs = dict(
        include_children=False,
        **loraparams,
    )

    c = lora.Connector(**loraparams)
    orgunit = c.organisationenhed.get(unitid)

    if not orgunit:
        return None

    assert c.validity == 'present'

    try:
        attrs = orgunit['attributter']['organisationenhedegenskaber'][0]
    except LookupError:
        return None

    rels = orgunit['relationer']

    # Get the current org unit end-date and use this for past and future too
    orgunit_validity = (
        orgunit['tilstande']['organisationenhedgyldighed'][0]['virkning']
    )

    children = c.organisationenhed(tilhoerer=orgid, overordnet=unitid,
                                   gyldighed='Aktiv',
                                   **loraparams)

    if c.validity == 'present':
        parent = rels['overordnet'][0]['uuid']
        orgid = rels['tilhoerer'][0]['uuid']
    else:
        parent = None

    r = {
        'name': attrs['enhedsnavn'],
        'user-key': attrs['brugervendtnoegle'],
        'uuid': unitid,
        'type': get_unit_type(rels['enhedstype']),
        'valid-from': util.to_frontend_time(
            orgunit_validity['from'],
        ),
        'valid-to': util.to_frontend_time(
            orgunit_validity['to'],
        ),
        'hasChildren': bool(children),
        'children': (
            full_hierarchies(orgid, unitid, **kwargs)
            if include_children else []
        ),
        'org': str(orgid),
        'parent': parent if parent and parent != orgid else None,
    }

    return r


def wrap_in_org(connector, orgid, value, org=None):
    if not org:
        org = connector.organisation.get(orgid)

    orgattrs = org['attributter']['organisationegenskaber'][0]
    org_validity = org['tilstande']['organisationgyldighed'][0]

    return {
        'hierarchy': value,
        'name': orgattrs['organisationsnavn'],
        'user-key': orgattrs['brugervendtnoegle'],
        'uuid': orgid,
        'valid-from': util.to_frontend_time(
            org_validity['virkning']['from'],
        ),
        'valid-to': util.to_frontend_time(
            org_validity['virkning']['to'],
        ),
    }


def unit_history(orgid, unitid):
    # TODO: verify orgid?

    c = lora.Connector()
    regs = c.organisationenhed.get(unitid, registreretfra='-infinity',
                                   registrerettil='infinity')

    for reg in regs:
        yield {
            'changedBy': reg['brugerref'],
            'object': unitid,
            'date': util.to_frontend_time(
                reg['fratidspunkt']['tidsstempeldatotid'],
            ),
            'from': util.to_frontend_time(
                reg['fratidspunkt']['tidsstempeldatotid'],
            ),
            'to': util.to_frontend_time(
                reg['tiltidspunkt']['tidsstempeldatotid'],
            ),
            'section': reg['livscykluskode'],
            'action': reg.get('note'),
        }


def _convert_class(classid, clazz):
    attrs = clazz['attributter']['klasseegenskaber'][0]

    return {
        'uuid': classid,
        'name': (attrs.get('titel') or attrs.get('beskrivelse') or
                 attrs['brugervendtnoegle']),
        'userKey': attrs['brugervendtnoegle']
    }


def get_classes(facet_name: str):
    c = lora.Connector()
    facetids = c.facet(bvn=facet_name)

    classes = c.klasse.get_all(facet=facetids)

    return sorted(itertools.starmap(_convert_class,
                                    classes),
                  key=operator.itemgetter('name'))


def get_class(uuid):
    if not uuid:
        return None

    cls = lora.klasse.get(uuid=uuid)

    return cls and _convert_class(uuid, cls)


def get_contact_channels(userid=None, orgid=None, unitid=None, **loraparams):
    c = lora.Connector(**loraparams)

    if userid:
        assert not unitid
        scope = c.bruger
        objid = userid
    elif unitid:
        scope = c.organisationenhed
        objid = unitid

    def convert_address(obj):
        info = meta.PhoneNumber.fromstring(
            obj['virkning'].get('notetekst'),
        )

        return {
            "contact-info": obj['urn'][len(meta.PHONE_PREFIX):],
            # "name": "telefon 12345678",
            'location': _get_location(info.location),
            'visibility': {
                'user-key': info.visibility,
                'uuid': meta.PHONE_VISIBILITY_UUIDS[info.visibility],
                'name': meta.PHONE_VISIBILITIES[info.visibility],
            },
            "type": {
                "name": meta.PHONE_NUMBER_DESC,
                "prefix": meta.PHONE_PREFIX,
                "user-key": 'Telephone_number',
            },
            "valid-from": util.to_frontend_time(
                obj['virkning']['from'],
            ),
            "valid-to": util.to_frontend_time(
                obj['virkning']['to'],
            ),
        }

    return [
        convert_address(addr)
        for start, end, obj in scope.get_effects(objid, {
            'relationer': (
                'adresser',
            )
        })
        for addr in obj['relationer'].get('adresser', [])
        if addr.get('urn', '')
    ]


def _get_location(addrid: str, name=None) -> dict:
    if not addrid:
        return {
            "name": name or util.PLACEHOLDER,
        }

    info = addr.get_address(addrid)

    return {
        "name": name or info['adressebetegnelse'],
        "uuid": info['id'],
        "vejnavn": info['adressebetegnelse'],
        "user-key": info['kvhx'],
        "valid-from": util.to_frontend_time(
            info['historik']['oprettet'],
        ),
        "valid-to": "infinity"
    }


def get_locations(userid: str=None, orgid: str=None, unitid: str=None,
                  **loraparams) -> list:
    c = lora.Connector(**loraparams)

    assert bool(userid) ^ bool(unitid), 'must specify one user or one unit'

    if userid is not None:
        scope = c.bruger
        objid = userid
    elif unitid is not None:
        scope = c.organisationenhed
        objid = unitid

    def convert_addr(addrobj: dict) -> dict:
        """
        Converts a LoRa address object to the appropriate frontend format, i.e.
        the function converts an object like this:
        {
            "uuid": "0a3f50c3-5556-32b8-e044-0003ba298018",
            "virkning": {
                "from": "2017-07-10 22:00:00+00",
                "from_included": true,
                "notetekst": "v0:0:j",
                "to": "2017-07-18 22:00:00+00",
                "to_included": false
            }
        }
        :param addrobj: The LoRa (UUID) address obejct to convert
        :return: Address object in frontend format
        """
        addrmeta = meta.Address.fromstring(
            addrobj['virkning'].get('notetekst'),
        )

        location = _get_location(addrobj['uuid'], addrmeta.name)

        return {
            "location": location,
            "name": addrmeta.name or util.PLACEHOLDER,
            "org-unit": unitid,
            "primaer": addrmeta.primary,
            "role-type": "location",
            "uuid": addrobj['uuid'],
            "user-key": addrobj['uuid'],
            "valid-from": util.to_frontend_time(
                addrobj['virkning']['from'],
            ),
            "valid-to": util.to_frontend_time(
                addrobj['virkning']['to'],
            ),
        }

    return [
        convert_addr(addr)
        for start, end, obj in scope.get_effects(objid, {
            'relationer': (
                'adresser',
            )
        })
        for addr in obj['relationer'].get('adresser', [])
        if addr.get('uuid', '')
    ]


def get_contact_properties() -> list:
    return [
        {
            'user-key': k,
            'name': v,
            'uuid': k,
        }
        for k, v in meta.PHONE_VISIBILITIES.items()
    ]


def get_contact_types() -> list:
    return [
        {
            "name": "Phone Number",
            "prefix": "urn:magenta.dk:telefon:",
            "uuid": "b7ccfb21-f623-4e8f-80ce-89731f726224"
        },
    ]


def get_orgunit(orgid: str, unitid: str, include_parents=True, **loraparams):
    assert isinstance(orgid, str)
    assert isinstance(unitid, str)

    c = lora.Connector(**loraparams)
    r = []

    for start, end, orgunit in c.organisationenhed.get_effects(
        unitid,
        {
            'attributter': (
                'organisationenhedegenskaber',
            ),
            'relationer': (
                'enhedstype',
                'overordnet',
                'tilhoerer',
            ),
            'tilstande': (
                'organisationenhedgyldighed',
            ),
        },
    ):

        states = orgunit['tilstande']['organisationenhedgyldighed']

        if not states or any(s.get('gyldighed') != 'Aktiv' for s in states):
            continue

        rels = orgunit['relationer']
        try:
            props = orgunit['attributter']['organisationenhedegenskaber'][0]
        except IndexError:
            continue

        try:
            parentid = rels['overordnet'][0]['uuid']
        except IndexError:
            parentid = None

        r.append({
            'activeName': props['enhedsnavn'],
            'name': props['enhedsnavn'],
            'user-key': props['brugervendtnoegle'],
            'uuid': unitid,
            'valid-from': util.to_frontend_time(start),
            'valid-to': util.to_frontend_time(end),
            'org': str(orgid),
            'parent': parentid if parentid and parentid != orgid else None,
            'parent-object': (
                get_orgunit(
                    orgid, parentid,
                    include_parents=False,
                    virkningfra=util.to_lora_time(start),
                    virkningtil=util.to_lora_time(end),
                ).pop()
                if include_parents and parentid and parentid != orgid else None
            ),
            'type': get_unit_type(rels['enhedstype']),
        })

    return r


def list_orgunits(query, **loraparams):
    if isinstance(query, uuid.UUID):
        return [str(query)]

    try:
        return [str(uuid.UUID(query))]
    except (ValueError, TypeError):
        pass

    return lora.organisationenhed(enhedsnavn=query or '%', **loraparams)


def get_orgunits(orgid, unitids, **loraparams):
    def _get(unitid):
        yield from get_orgunit(orgid, unitid, **loraparams)

    return list(filter(None, itertools.chain.from_iterable(map(
        _get,
        unitids,
    ))))


def list_employees(*, limit=1000, start=0, **loraparams):
    return lora.Connector().bruger(
        maximalantalresultater=start + limit,
        **loraparams,
    )[-limit:]


def get_employees(uuids, **loraparams):
    def convert(r):
        userid = r['id']
        user = r['registreringer'][0]

        rels = user['relationer']
        props = user['attributter']['brugeregenskaber'][0]

        cpr = rels['tilknyttedepersoner'][0].get('urn')
        if cpr and cpr.startswith('urn:dk:cpr:person:'):
            cpr = cpr[18:]

        return {
            "uuid": userid,
            "user-key": cpr,
            "name": props["brugernavn"],
            "nick-name": props["brugervendtnoegle"],
        }

    return [
        convert(empl)
        for chunk in util.splitlist(uuids, 20)
        for empl in lora.Connector(**loraparams).bruger(uuid=chunk)
    ]


def _convert_engagement(funcid, start, end, effect):
    props = effect['attributter']['organisationfunktionegenskaber'][0]
    rels = effect['relationer']

    emplid = rels['tilknyttedebrugere'][-1]['uuid']
    empl = get_employees([emplid], effective_date=start)[-1]

    unitid = rels['tilknyttedeenheder'][-1]['uuid']
    orgid = rels['tilknyttedeorganisationer'][-1]['uuid']

    r = {
        "job-title": {
            "uuid": funcid,
            "user-key": props['brugervendtnoegle'],
            "name": props['funktionsnavn']
        },
        "type": get_class(
            rels['organisatoriskfunktionstype'][-1].get('uuid'),
        ),
        "org-unit": get_orgunit(orgid, unitid,
                                include_parents=False,
                                virkningfra=util.to_lora_time(start),
                                virkningtil=util.to_lora_time(end))[-1],
        "org": None,  # unused
        "uuid": funcid,
        "person": emplid,
        "person-name": empl['name'],
        "role-type": "engagement",
        "valid-from": util.to_frontend_time(start),
        "valid-to": util.to_frontend_time(end),
    }

    return r


def get_engagements(orgid=None, unitid=None, userid=None, **loraparams):
    c = lora.Connector(**loraparams)

    search = {}

    if unitid is not None:
        search['tilknyttedeenheder'] = str(unitid)
    if userid is not None:
        search['tilknyttedebrugere'] = str(userid)

<<<<<<< HEAD
    # disregard orgid, as the original frontend gets it wrong
=======
        return {
            "job-title": get_class(
                rels['opgaver'][-1].get('uuid'),
            ),
            "type": get_class(
                rels['organisatoriskfunktionstype'][-1].get('uuid'),
            ),
            "uuid": funcid,
            "name": props['funktionsnavn'],
            "person": emplid,
            "org-unit": get_orgunit(orgid, orgunitid,
                                    virkningfra=util.to_lora_time(start),
                                    virkningtil=util.to_lora_time(end),
                                    include_parents=False)[-1],
            "org": {
                "uuid": "1001",
                "user-key": "auth",
                "name": "Administrativ Organisation"
            },
            "role-type": "engagement",
            "valid-from": util.to_frontend_time(start),
            "valid-to": util.to_frontend_time(end),
        }
>>>>>>> 9dea69fa

    return [
        _convert_engagement(funcid, start, end, effect)

        for funcid in c.organisationfunktion(**search)
        for start, end, effect in c.organisationfunktion.get_effects(
            funcid,
            {
                'tilstande': (
                    'organisationfunktiongyldighed',
                ),
            },
            {
                'attributter': (
                    'organisationfunktionegenskaber',
                ),
                'relationer': (
                    'organisatoriskfunktionstype',
                    'tilknyttedeenheder',
                    'tilknyttedeorganisationer',
                    'tilhoerer',
                    'opgaver',
                ),
            },
        )
        if effect.get('tilstande')
                 .get('organisationfunktiongyldighed')[0]
                 .get('gyldighed') == 'Aktiv'
    ]<|MERGE_RESOLUTION|>--- conflicted
+++ resolved
@@ -8,7 +8,7 @@
 
 import itertools
 import operator
-
+import json
 import uuid
 
 from . import addr
@@ -78,6 +78,7 @@
     return {
         'name': props.get('titel') or props['brugervendtnoegle'],
         'user-key': props['brugervendtnoegle'],
+        'userKey': props['brugervendtnoegle'],
         'uuid': typeid,
     }
 
@@ -521,6 +522,7 @@
 
 
 def _convert_engagement(funcid, start, end, effect):
+    print('clucking bell', funcid, start, end, json.dumps(effect, indent=2))
     props = effect['attributter']['organisationfunktionegenskaber'][0]
     rels = effect['relationer']
 
@@ -530,12 +532,18 @@
     unitid = rels['tilknyttedeenheder'][-1]['uuid']
     orgid = rels['tilknyttedeorganisationer'][-1]['uuid']
 
+    titleid = rels['opgaver'][-1].get('uuid') if rels.get('opgaver') else None
+
     r = {
-        "job-title": {
-            "uuid": funcid,
-            "user-key": props['brugervendtnoegle'],
-            "name": props['funktionsnavn']
-        },
+        "job-title": (
+            get_class(titleid)
+            if titleid
+            else {
+                "uuid": funcid,
+                "user-key": props['brugervendtnoegle'],
+                "name": props['funktionsnavn']
+            }
+        ),
         "type": get_class(
             rels['organisatoriskfunktionstype'][-1].get('uuid'),
         ),
@@ -565,33 +573,7 @@
     if userid is not None:
         search['tilknyttedebrugere'] = str(userid)
 
-<<<<<<< HEAD
     # disregard orgid, as the original frontend gets it wrong
-=======
-        return {
-            "job-title": get_class(
-                rels['opgaver'][-1].get('uuid'),
-            ),
-            "type": get_class(
-                rels['organisatoriskfunktionstype'][-1].get('uuid'),
-            ),
-            "uuid": funcid,
-            "name": props['funktionsnavn'],
-            "person": emplid,
-            "org-unit": get_orgunit(orgid, orgunitid,
-                                    virkningfra=util.to_lora_time(start),
-                                    virkningtil=util.to_lora_time(end),
-                                    include_parents=False)[-1],
-            "org": {
-                "uuid": "1001",
-                "user-key": "auth",
-                "name": "Administrativ Organisation"
-            },
-            "role-type": "engagement",
-            "valid-from": util.to_frontend_time(start),
-            "valid-to": util.to_frontend_time(end),
-        }
->>>>>>> 9dea69fa
 
     return [
         _convert_engagement(funcid, start, end, effect)
@@ -609,11 +591,12 @@
                     'organisationfunktionegenskaber',
                 ),
                 'relationer': (
+                    'opgaver',
                     'organisatoriskfunktionstype',
+                    'tilhoerer',
+                    'tilknyttedebrugere',
                     'tilknyttedeenheder',
                     'tilknyttedeorganisationer',
-                    'tilhoerer',
-                    'opgaver',
                 ),
             },
         )
