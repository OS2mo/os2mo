--- conflicted
+++ resolved
@@ -45,7 +45,6 @@
         .getVue(({ computed }) => computed.contents))
       .eql(contents)
   })
-<<<<<<< HEAD
 }
 
 test
@@ -73,7 +72,6 @@
     .expect(t.eval(() => location.pathname))
     .eql('/organisation/fb816fdf-bef3-4d49-89cb-3d3bde3e5b54')
 })
-=======
 
 test
   .page `${baseURL}/organisation/40644200-b3f1-42d4-8752-8dab581d5b23`
@@ -105,5 +103,4 @@
         .expect(currentUnitName.innerText)
         .eql('Skole og Børn')
     }
-  })
->>>>>>> 90299f14
+  })