<template>
  <b-modal
    id="employeeCreate"
    size="lg"
    :title="$t('workflows.employee.new_employee')"
    ref="employeeCreate"
    @hidden="$store.dispatch('employeeCreate/resetFields')"
    hide-footer
    no-close-on-backdrop
    lazy
  >
    <form @submit.stop.prevent="createEmployee">
      <mo-cpr v-model="employee"/>

      <h5 class="mt-3">{{$t('workflows.employee.labels.engagement')}}</h5>
      <mo-engagement-entry v-model="engagement"/>

      <mo-add-many
        class="btn-address mt-3"
        v-model="address"
        :entry-component="entry.address"
        :label="$tc('workflows.employee.labels.address', 2)"
        validity-hidden
      />

      <mo-add-many
        class="btn-association mt-3"
        v-model="association"
        :entry-component="entry.association"
        :label="$tc('workflows.employee.labels.association', 2)"
        validity-hidden
      />

      <mo-add-many
        class="btn-role mt-3"
        v-model="role"
        :entry-component="entry.role"
        :label="$tc('workflows.employee.labels.role', 2)"
        validity-hidden
      />

      <mo-add-many
        class="btn-itSystem mt-3"
        v-model="itSystem"
        :entry-component="entry.it"
        :label="$tc('workflows.employee.labels.it_system', 2)"
        validity-hidden
      />

      <mo-add-many
        class="btn-manager mt-3"
        v-model="manager"
        :entry-component="entry.manager"
        :label="$tc('workflows.employee.labels.manager')"
        validity-hidden
      />

      <div class="alert alert-danger" v-if="backendValidationError">
        {{$t('alerts.error.' + backendValidationError)}}
      </div>

      <div class="float-right">
        <button-submit :is-loading="isLoading" />
      </div>
    </form>
  </b-modal>
</template>

<script>
/**
   * A employee create component.
   */

<<<<<<< HEAD
import { mapFields } from 'vuex-map-fields'
import ButtonSubmit from '@/components/ButtonSubmit'
import MoCpr from '@/components/MoCpr/MoCpr'
import MoAddMany from '@/components/MoAddMany/MoAddMany'
import MoAssociationEntry from '@/components/MoEntry/MoAssociationEntry'
import MoEngagementEntry from '@/components/MoEntry/MoEngagementEntry'
import MoRoleEntry from '@/components/MoEntry/MoRoleEntry'
import MoItSystemEntry from '@/components/MoEntry/MoItSystemEntry'
import MoManagerEntry from '@/components/MoEntry/MoManagerEntry'
import MoAddressEntry from '@/components/MoEntry/MoAddressEntry'

export default {
  /**
       * Requesting a new validator scope to its children.
       */
  $_veeValidate: {
    validator: 'new'
  },

  components: {
    ButtonSubmit,
    MoCpr,
    MoAddMany,
    MoEngagementEntry
  },

  data () {
    return {
=======
  import { mapFields } from 'vuex-map-fields'
  import ButtonSubmit from '@/components/ButtonSubmit'
  import MoCpr from '@/components/MoCpr/MoCpr'
  import MoAddMany from '@/components/MoAddMany/MoAddMany'
  import MoAssociationEntry from '@/components/MoEntry/MoAssociationEntry'
  import MoEngagementEntry from '@/components/MoEntry/MoEngagementEntry'
  import MoRoleEntry from '@/components/MoEntry/MoRoleEntry'
  import MoItSystemEntry from '@/components/MoEntry/MoItSystemEntry'
  import MoManagerEntry from '@/components/MoEntry/MoManagerEntry'
  import MoAddressEntry from '@/components/MoEntry/MoAddressEntry'
  import ValidateForm from '@/mixins/ValidateForm'
  import ModalBase from '@/mixins/ModalBase'

  export default {
    mixins: [ValidateForm, ModalBase],

    components: {
      ButtonSubmit,
      MoCpr,
      MoAddMany,
      MoAddressEntry,
      MoAssociationEntry,
      MoEngagementEntry,
      MoRoleEntry,
      MoItSystemEntry,
      MoManagerEntry
    },

    data () {
      return {
>>>>>>> 6c7ed6b8
      /**
        * The isLoading component value.
        * Used to detect changes and restore the value.
        */
      isLoading: false,

      /**
        * The entry - address, association, role, it, manager component.
        * Used to add MoAddressEntry, MoAssociationEntry, MoRoleEntry,
        * MoItSystemEntry, MoManagerEntry component in `<mo-add-many/>`.
        */
      entry: {
        address: MoAddressEntry,
        association: MoAssociationEntry,
        role: MoRoleEntry,
        it: MoItSystemEntry,
        manager: MoManagerEntry
      }
    }
  },

  computed: {
    /**
       * Get mapFields from vuex store.
       */
<<<<<<< HEAD
    ...mapFields('employeeCreate', [
      'employee',
      'engagement',
      'address',
      'association',
      'role',
      'itSystem',
      'manager',
      'backendValidationError'
    ]),

    /**
       * Loop over all contents of the fields object and check if they exist and valid.
       */
    formValid () {
      return Object.keys(this.fields).every(field => {
        return this.fields[field] && this.fields[field].valid
      })
    }
  },
=======
      ...mapFields('employeeCreate', [
        'employee',
        'engagement',
        'address',
        'association',
        'role',
        'itSystem',
        'manager',
        'backendValidationError'
      ])
    },
>>>>>>> 6c7ed6b8

  methods: {
    /**
       * Create a employee and check if the data fields are valid.
       * Then throw a error if not.
       */
    createEmployee (evt) {
      evt.preventDefault()
      if (this.formValid) {
        let vm = this
        this.isLoading = true

        this.$store.dispatch('employeeCreate/CREATE_EMPLOYEE')
          .then(employeeUuid => {
            if (employeeUuid.error) {
              vm.isLoading = false
              vm.backendValidationError = employeeUuid.error_key
            } else {
              vm.$refs.employeeCreate.hide()
              vm.$router.push({ name: 'EmployeeDetail', params: { uuid: employeeUuid } })
              vm.isLoading = false
            }
          })
      } else {
        this.$validator.validateAll()
      }
    }
  }
}
</script><|MERGE_RESOLUTION|>--- conflicted
+++ resolved
@@ -71,36 +71,6 @@
    * A employee create component.
    */
 
-<<<<<<< HEAD
-import { mapFields } from 'vuex-map-fields'
-import ButtonSubmit from '@/components/ButtonSubmit'
-import MoCpr from '@/components/MoCpr/MoCpr'
-import MoAddMany from '@/components/MoAddMany/MoAddMany'
-import MoAssociationEntry from '@/components/MoEntry/MoAssociationEntry'
-import MoEngagementEntry from '@/components/MoEntry/MoEngagementEntry'
-import MoRoleEntry from '@/components/MoEntry/MoRoleEntry'
-import MoItSystemEntry from '@/components/MoEntry/MoItSystemEntry'
-import MoManagerEntry from '@/components/MoEntry/MoManagerEntry'
-import MoAddressEntry from '@/components/MoEntry/MoAddressEntry'
-
-export default {
-  /**
-       * Requesting a new validator scope to its children.
-       */
-  $_veeValidate: {
-    validator: 'new'
-  },
-
-  components: {
-    ButtonSubmit,
-    MoCpr,
-    MoAddMany,
-    MoEngagementEntry
-  },
-
-  data () {
-    return {
-=======
   import { mapFields } from 'vuex-map-fields'
   import ButtonSubmit from '@/components/ButtonSubmit'
   import MoCpr from '@/components/MoCpr/MoCpr'
@@ -131,7 +101,6 @@
 
     data () {
       return {
->>>>>>> 6c7ed6b8
       /**
         * The isLoading component value.
         * Used to detect changes and restore the value.
@@ -157,28 +126,6 @@
     /**
        * Get mapFields from vuex store.
        */
-<<<<<<< HEAD
-    ...mapFields('employeeCreate', [
-      'employee',
-      'engagement',
-      'address',
-      'association',
-      'role',
-      'itSystem',
-      'manager',
-      'backendValidationError'
-    ]),
-
-    /**
-       * Loop over all contents of the fields object and check if they exist and valid.
-       */
-    formValid () {
-      return Object.keys(this.fields).every(field => {
-        return this.fields[field] && this.fields[field].valid
-      })
-    }
-  },
-=======
       ...mapFields('employeeCreate', [
         'employee',
         'engagement',
@@ -190,7 +137,6 @@
         'backendValidationError'
       ])
     },
->>>>>>> 6c7ed6b8
 
   methods: {
     /**
