<template>
  <div class="row">
    <div class="col-sm-12 col-md-4 col-lg-4 col-xl-3">
      <div class="card">
        <div class="card-body d-flex flex-column">
          <h4 class="card-title">
            <icon name="folder-open"/>
            {{$t('common.overview')}}
          </h4>

          <div id="tree-wrapper">
            <mo-tree-view v-model="selected" :unit-uuid="currentUnit.uuid"/>
          </div>
        </div>
      </div>
    </div>

    <div class="col-sm-12 col-md-8 col-lg-8 col-xl-9 workflow-padding">
      <router-view :key="$route.params.uuid"/>

      <mo-log/>
    </div>

    <mo-organisation-unit-workflows/>
  </div>
</template>

<script>
/**
   * A organisation component.
   */
<<<<<<< HEAD

import TheLeftMenu from '@/components/TheLeftMenu'
import MoOrganisationUnitWorkflows from '@/organisation/MoOrganisationUnitWorkflows/MoOrganisationUnitWorkflows'
import MoLog from '@/components/MoLog/MoLog'

export default {
  components: {
    TheLeftMenu,
    MoOrganisationUnitWorkflows,
    MoLog
=======
  import MoOrganisationUnitWorkflows from '@/organisation/MoOrganisationUnitWorkflows/MoOrganisationUnitWorkflows'
  import MoLog from '@/components/MoLog/MoLog'
  import MoTreeView from '@/components/MoTreeView/MoTreeView'
  import { mapGetters } from 'vuex'

  export default {
    components: {
      MoOrganisationUnitWorkflows,
      MoLog,
      MoTreeView
    },
    data () {
      return {
        selected: undefined
      }
    },

    computed: {
      /**
       * Get organisation uuid.
       */
      ...mapGetters({
        currentUnit: 'organisationUnit/GET_ORG_UNIT'
      })
    },
    watch: {
      selected (val) {
        this.$router.push({ name: 'OrganisationDetail', params: { uuid: val.uuid } })
      }
    }
>>>>>>> 6c7ed6b8
  }
}
</script>

<style scoped>
  @media (min-width: 768px) {
   .workflow-padding {
      padding-right: 75px;
    }
  }

  @media (max-width: 768px) {
   .workflow-padding {
      padding-top: 30px;
    }
  }

  .card-body {
    min-height: 5vh;
    max-height: 90vh;
    width: 100%;
  }

  #tree-wrapper {
    height: 100%;
    overflow-x: auto;
    overflow-y: scroll;
  }
</style><|MERGE_RESOLUTION|>--- conflicted
+++ resolved
@@ -29,18 +29,6 @@
 /**
    * A organisation component.
    */
-<<<<<<< HEAD
-
-import TheLeftMenu from '@/components/TheLeftMenu'
-import MoOrganisationUnitWorkflows from '@/organisation/MoOrganisationUnitWorkflows/MoOrganisationUnitWorkflows'
-import MoLog from '@/components/MoLog/MoLog'
-
-export default {
-  components: {
-    TheLeftMenu,
-    MoOrganisationUnitWorkflows,
-    MoLog
-=======
   import MoOrganisationUnitWorkflows from '@/organisation/MoOrganisationUnitWorkflows/MoOrganisationUnitWorkflows'
   import MoLog from '@/components/MoLog/MoLog'
   import MoTreeView from '@/components/MoTreeView/MoTreeView'
@@ -71,7 +59,6 @@
         this.$router.push({ name: 'OrganisationDetail', params: { uuid: val.uuid } })
       }
     }
->>>>>>> 6c7ed6b8
   }
 }
 </script>
