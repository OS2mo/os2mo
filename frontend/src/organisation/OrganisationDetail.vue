<template>
  <div class="card">
    <div class="card-body">
      <h4 class="card-title">
        <icon name="users" /> {{orgUnitInfo.name}}
      </h4>

      <div class="row">
<<<<<<< HEAD
        <div class="col" v-if="orgUnitInfo.user_settings">
	<p class="card-text" v-if="orgUnitInfo.user_settings.orgunit.show_family_line">Placering: {{orgUnitInfo.family_line}}</p>
	<p class="card-text" v-if="orgUnitInfo.user_settings.orgunit.show_bvn">Enhedsnr.: {{orgUnitInfo.user_key}}</p>
=======
        <div class="col">
          <p class="card-text">Placering: {{orgUnit.location}}</p>
>>>>>>> 8bf918c2
        </div>

        <div class="mr-3">
          <mo-history :uuid="$route.params.uuid" type="ORG_UNIT"/>
        </div>
      </div>

      <organisation-detail-tabs :uuid="$route.params.uuid"/>
    </div>
  </div>
</template>

<script>
  import OrganisationUnit from '@/api/OrganisationUnit'
  import MoHistory from '@/components/MoHistory'
  import OrganisationDetailTabs from './OrganisationDetailTabs'

  export default {
    components: {
      MoHistory: MoHistory,
      OrganisationDetailTabs
    },

    data () {
      return {
        orgUnitInfo: {}
      }
    },

    created () {
      this.updateDetails()
    },

    methods: {
      updateDetails () {
        OrganisationUnit.get(this.$route.params.uuid)
          .then(response => {
            this.orgUnitInfo = response
            this.$store.commit('organisationUnit/change', response)
          })
      }
    }
  }
</script><|MERGE_RESOLUTION|>--- conflicted
+++ resolved
@@ -4,16 +4,9 @@
       <h4 class="card-title">
         <icon name="users" /> {{orgUnitInfo.name}}
       </h4>
-
-      <div class="row">
-<<<<<<< HEAD
-        <div class="col" v-if="orgUnitInfo.user_settings">
-	<p class="card-text" v-if="orgUnitInfo.user_settings.orgunit.show_family_line">Placering: {{orgUnitInfo.family_line}}</p>
+      <div class="row" v-if="orgUnitInfo.user_settings">
+	<p class="card-text" v-if="orgUnitInfo.user_settings.orgunit.show_location">Placering: {{orgUnitInfo.location}}</p>
 	<p class="card-text" v-if="orgUnitInfo.user_settings.orgunit.show_bvn">Enhedsnr.: {{orgUnitInfo.user_key}}</p>
-=======
-        <div class="col">
-          <p class="card-text">Placering: {{orgUnit.location}}</p>
->>>>>>> 8bf918c2
         </div>
 
         <div class="mr-3">
