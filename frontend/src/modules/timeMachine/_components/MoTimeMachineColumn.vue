<template>
  <div>
    <div class="card">
      <div class="form-row">
        <mo-input-date v-model="date"/>
      </div>

      <mo-tree-view v-model="unitUuid" :at-date="date"
      />
    </div>

    <div class="card margin-top" v-if="unitUuid">
      <h4>{{orgUnit.name}}</h4>

      <organisation-detail-tabs
        :uuid="orgUnit.uuid"
        :org-unit-info="orgUnit"
        :content="$store.getters[storeId + '/GET_DETAILS']"
        @show="loadContent($event)"
        timemachine-friendly
      />
    </div>
  </div>
</template>

<script>
/**
 * A timemachine column component.
 */

<<<<<<< HEAD
import { MoInputDate } from '@/components/MoInput'
import MoOrganisationPicker from '@/components/MoPicker/MoOrganisationPicker'
=======
import MoDatePicker from '@/components/atoms/MoDatePicker'
>>>>>>> 7456a8a1
import MoTreeView from '@/components/MoTreeView/MoTreeView'
import OrganisationDetailTabs from '@/organisation/OrganisationDetailTabs'
import orgUnitStore from '@/store/modules/organisationUnit'

export default {
  components: {
<<<<<<< HEAD
    MoInputDate,
    MoOrganisationPicker,
=======
    MoDatePicker,
>>>>>>> 7456a8a1
    MoTreeView,
    OrganisationDetailTabs
  },
  props: {
    storeId: { type: String, required: true }
  },

  data () {
    return {
      /**
       * The date, org, orgUnit component value.
       * Used to detect changes and restore the value.
       */
      date: new Date(),
    }
  },

  computed: {
    unitUuid: {
      get () {
        return this.orgUnit && this.orgUnit.uuid
      },
      set (val) {
        this.$store.dispatch(this.storeId + '/SET_ORG_UNIT', val)
      }
    },

    orgUnit () {
      return this.$store.getters[this.storeId + '/GET_ORG_UNIT']
    }
  },
  created () {
    // avoid reregistering the module if it already exists
    if (!this.$store._modules.root._children[this.storeId]) {
      this.$store.registerModule(this.storeId, orgUnitStore)
    }
  },
  destroyed () {
    this.$store.unregisterModule(this.storeId)
  },
  methods: {
    loadContent (event) {
      this.latestEvent = event

      if (this.orgUnit) {
        this.$store.dispatch(this.storeId + '/SET_ORG_UNIT', this.unitUuid)
        this.$store.dispatch(this.storeId + '/SET_DETAIL', event)
      }
    }
  }
}
</script>

<style scoped>
  .margin-top {
    margin-top: 1rem;
  }
</style><|MERGE_RESOLUTION|>--- conflicted
+++ resolved
@@ -28,24 +28,14 @@
  * A timemachine column component.
  */
 
-<<<<<<< HEAD
 import { MoInputDate } from '@/components/MoInput'
-import MoOrganisationPicker from '@/components/MoPicker/MoOrganisationPicker'
-=======
-import MoDatePicker from '@/components/atoms/MoDatePicker'
->>>>>>> 7456a8a1
 import MoTreeView from '@/components/MoTreeView/MoTreeView'
 import OrganisationDetailTabs from '@/organisation/OrganisationDetailTabs'
 import orgUnitStore from '@/store/modules/organisationUnit'
 
 export default {
   components: {
-<<<<<<< HEAD
     MoInputDate,
-    MoOrganisationPicker,
-=======
-    MoDatePicker,
->>>>>>> 7456a8a1
     MoTreeView,
     OrganisationDetailTabs
   },
@@ -59,7 +49,7 @@
        * The date, org, orgUnit component value.
        * Used to detect changes and restore the value.
        */
-      date: new Date(),
+      date: new Date()
     }
   },
 
