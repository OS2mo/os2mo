<template>
  <div>
    <b-tabs lazy>
      <b-tab :title="$t('tabs.employee.engagements')" active>
        <mo-table-detail
          type="EMPLOYEE"
          :uuid="uuid"
          :content="content['engagement'] "
          content-type="engagement"
          :columns="engagement"
          @show="loadContent('engagement', $event)"
          :entry-component="!hideActions ? components.engagement : undefined"
        />
      </b-tab>

      <b-tab :title="$t('tabs.employee.addresses')">
        <mo-table-detail
          type="EMPLOYEE"
          :uuid="uuid"
          :content="content['address']"
          content-type="address"
          :columns="address"
          @show="loadContent('address', $event)"
          :entry-component="!hideActions ? components.address : undefined"
        />
      </b-tab>

      <b-tab :title="$t('tabs.employee.roles')">
        <mo-table-detail
          type="EMPLOYEE"
          :uuid="uuid"
          :content="content['role']"
          content-type="role"
          :columns="role"
          @show="loadContent('role', $event)"
          :entry-component="!hideActions ? components.role : undefined"
        />
      </b-tab>

      <b-tab :title="$t('tabs.employee.it')">
        <mo-table-detail
          type="EMPLOYEE"
          :uuid="uuid"
          :content="content['it']"
          content-type="it"
          :columns="it"
          @show="loadContent('it', $event)"
          :entry-component="!hideActions ? components.it : undefined"
        />
      </b-tab>

      <b-tab :title="$tc('tabs.employee.association', 2)">
        <mo-table-detail
          type="EMPLOYEE"
          :uuid="uuid"
          :content="content['association']"
          content-type="association"
          :columns="association"
          @show="loadContent('association', $event)"
          :entry-component="!hideActions ? components.association : undefined"
        />
      </b-tab>

      <b-tab :title="$t('tabs.employee.leave')">
        <mo-table-detail
          type="EMPLOYEE"
          :uuid="uuid"
          :content="content['leave']"
          content-type="leave"
          :columns="leave"
          @show="loadContent('leave', $event)"
          :entry-component="!hideActions ? components.leave : undefined"
        />
      </b-tab>

      <b-tab :title="$t('tabs.employee.manager')">
        <mo-table-detail
          type="EMPLOYEE"
          :uuid="uuid"
          :content="content['manager']"
          content-type="manager"
          :columns="manager"
          @show="loadContent('manager', $event)"
          :entry-component="!hideActions ? components.manager : undefined"
        />
      </b-tab>
    </b-tabs>
  </div>
</template>

<script>
/**
 * A employee detail tabs component.
 */

import { MoEngagementEntry, MoEmployeeAddressEntry, MoRoleEntry, MoItSystemEntry, MoAssociationEntry, MoLeaveEntry, MoManagerEntry } from '@/components/MoEntry'
import MoTableDetail from '@/components/MoTable/MoTableDetail'
import bTabs from 'bootstrap-vue/es/components/tabs/tabs'
import bTab from 'bootstrap-vue/es/components/tabs/tab'

export default {
  components: {
    MoTableDetail,
    'b-tabs': bTabs,
    'b-tab': bTab
  },

  props: {
    /**
     * Defines a unique identifier which must be unique.
     */
    uuid: String,

    content: Object,

    /**
     * This Boolean property hides the actions.
     */
    hideActions: Boolean
  },

  data () {
    return {
      /**
       * The leave, it, address, engagement, association, role, manager component value.
       * Used to detect changes and restore the value for columns.
       */
      engagement: [
        { label: 'org_unit', data: 'org_unit' },
        { label: 'primary', data: 'primary', field: null },
        { label: 'job_function', data: 'job_function' },
        { label: 'engagement_type', data: 'engagement_type' }
      ],
      role: [
        { label: 'org_unit', data: 'org_unit' },
        { label: 'role_type', data: 'role_type' }
      ],
      it: [
        { label: 'it_system', data: 'itsystem' },
        { label: 'user_key', data: null, field: 'user_key' }
      ],
      association: [
        { label: 'org_unit', data: 'org_unit' },
<<<<<<< HEAD
=======
        { label: 'primary', data: 'primary', field: null },
>>>>>>> fe9179f8
        { label: 'association_type', data: 'association_type' }
      ],
      leave: [
        { label: 'leave_type', data: 'leave_type' }
      ],
      manager: [
        { label: 'org_unit', data: 'org_unit' },
        { label: 'responsibility', data: 'responsibility' },
        { label: 'manager_type', data: 'manager_type' },
        { label: 'manager_level', data: 'manager_level' },
        { label: 'address_type', data: 'address_type' },
        { label: 'visibility', data: 'visibility' },
        { label: 'address', data: 'address' },
        { label: 'primary', data: 'primary', field: null }
      ],
      address: [
        { label: 'address_type', data: 'address_type' },
        { label: 'visibility', data: 'visibility' },
        { label: 'address', data: null }
      ],

      /**
       * The MoEngagementEntry, MoAddressEntry, MoRoleEntry, MoItSystemEntry,
       * MoAssociationEntry, MoLeaveEntry, MoManagerEntry component.
       * Used to add the components in the tabs.
       */
      components: {
        engagement: MoEngagementEntry,
        address: MoEmployeeAddressEntry,
        role: MoRoleEntry,
        it: MoItSystemEntry,
        association: MoAssociationEntry,
        leave: MoLeaveEntry,
        manager: MoManagerEntry
      }
    }
  },

  methods: {
    loadContent (contentType, event) {
      let payload = {
        detail: contentType,
        validity: event,
        uuid: this.uuid
      }
      this.$emit('show', payload)
    }
  }
}
</script><|MERGE_RESOLUTION|>--- conflicted
+++ resolved
@@ -141,10 +141,7 @@
       ],
       association: [
         { label: 'org_unit', data: 'org_unit' },
-<<<<<<< HEAD
-=======
         { label: 'primary', data: 'primary', field: null },
->>>>>>> fe9179f8
         { label: 'association_type', data: 'association_type' }
       ],
       leave: [
