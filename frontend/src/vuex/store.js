import Vue from 'vue'
import Vuex from 'vuex'
import auth from './modules/auth'
import employee from './modules/employee'
import log from './modules/log'
import organisation from './modules/organisation'
import organisationUnit from './modules/organisationUnit'
<<<<<<< HEAD
import employeeTerminate from './modules/employeeTerminate'
import employeeLeave from './modules/employeeLeave'
=======
import facet from './modules/facet'
>>>>>>> 2e3e2b98

Vue.use(Vuex)

export default new Vuex.Store({
  modules: {
<<<<<<< HEAD
    auth: auth,
    employee: employee,
    log: log,
    organisation: organisation,
    organisationUnit: organisationUnit,
    employeeTerminate: employeeTerminate,
    employeeLeave: employeeLeave
=======
    auth,
    employee,
    log,
    organisation,
    organisationUnit,
    facet
>>>>>>> 2e3e2b98
  }
})<|MERGE_RESOLUTION|>--- conflicted
+++ resolved
@@ -5,32 +5,21 @@
 import log from './modules/log'
 import organisation from './modules/organisation'
 import organisationUnit from './modules/organisationUnit'
-<<<<<<< HEAD
 import employeeTerminate from './modules/employeeTerminate'
 import employeeLeave from './modules/employeeLeave'
-=======
 import facet from './modules/facet'
->>>>>>> 2e3e2b98
 
 Vue.use(Vuex)
 
 export default new Vuex.Store({
   modules: {
-<<<<<<< HEAD
     auth: auth,
     employee: employee,
     log: log,
     organisation: organisation,
     organisationUnit: organisationUnit,
     employeeTerminate: employeeTerminate,
-    employeeLeave: employeeLeave
-=======
-    auth,
-    employee,
-    log,
-    organisation,
-    organisationUnit,
-    facet
->>>>>>> 2e3e2b98
+    employeeLeave: employeeLeave,
+    facet: facet
   }
 })