import Vue from 'vue'
import Router from 'vue-router'
const LoginPage = () => import('@/login/LoginPage')
const Landing = () => import('@/landing/LandingPage')
const MoBase = () => import('@/MoBase')
const Organisation = () => import('@/organisation/Organisation')
const OrganisationLandingPage = () => import('@/organisation/OrganisationLandingPage')
const OrganisationDetail = () => import('@/organisation/OrganisationDetail')
const Employee = () => import('@/employee/Employee')
const MoEmployeeList = () => import('@/employee/MoEmployeeList')
const EmployeeDetail = () => import('@/employee/EmployeeDetail')
const PageNotFound = () => import('@/components/PageNotFound')
const TheHelp = () => import('@/help/TheHelp')
const MoTimeMachine = () => import('@/timeMachine/MoTimeMachine')
<<<<<<< HEAD
const OrganisationMapper = () => import('@/modules/OrganisationMapper')
=======
const QueryList = () => import('@/modules/query/QueryList')
>>>>>>> 89529479

Vue.use(Router)

const router = new Router({
  mode: 'history',
  routes: [
    {
      path: '',
      name: 'Landing',
      component: Landing
    },
    {
      path: '/login',
      name: 'Login',
      component: LoginPage
    },
    {
      path: '/',
      name: 'Base',
      component: MoBase,
      children: [
        {
          path: '/organisation',
          name: 'Organisation',
          component: Organisation,
          redirect: { name: 'OrganisationLandingPage' },

          children: [
            {
              path: '',
              name: 'OrganisationLandingPage',
              component: OrganisationLandingPage
            },
            {
              path: ':uuid',
              name: 'OrganisationDetail',
              component: OrganisationDetail
            }
          ]
        },
        {
          path: '/medarbejder',
          name: 'Employee',
          component: Employee,
          redirect: { name: 'EmployeeList' },

          children: [
            {
              path: 'liste',
              name: 'EmployeeList',
              component: MoEmployeeList
            },
            {
              path: ':uuid',
              name: 'EmployeeDetail',
              component: EmployeeDetail
            }
          ]
        },
        {
          path: '/hjaelp',
          name: 'Help',
          component: TheHelp
        },
        {
          path: '/tidsmaskine',
          name: 'Timemachine',
          component: MoTimeMachine
        },
        {
<<<<<<< HEAD
          path: '/organisationssammenkobling',
          name: 'OrganisationMapper',
          component: OrganisationMapper
=======
          path: '/forespoergsler',
          name: 'QueryList',
          component: QueryList
>>>>>>> 89529479
        },
        {
          path: '*',
          name: 'PageNotFound',
          component: PageNotFound
        }
      ]
    }
  ]
})

export default router<|MERGE_RESOLUTION|>--- conflicted
+++ resolved
@@ -12,11 +12,8 @@
 const PageNotFound = () => import('@/components/PageNotFound')
 const TheHelp = () => import('@/help/TheHelp')
 const MoTimeMachine = () => import('@/timeMachine/MoTimeMachine')
-<<<<<<< HEAD
 const OrganisationMapper = () => import('@/modules/OrganisationMapper')
-=======
 const QueryList = () => import('@/modules/query/QueryList')
->>>>>>> 89529479
 
 Vue.use(Router)
 
@@ -87,15 +84,14 @@
           component: MoTimeMachine
         },
         {
-<<<<<<< HEAD
           path: '/organisationssammenkobling',
           name: 'OrganisationMapper',
           component: OrganisationMapper
-=======
+        },
+        {
           path: '/forespoergsler',
           name: 'QueryList',
           component: QueryList
->>>>>>> 89529479
         },
         {
           path: '*',
