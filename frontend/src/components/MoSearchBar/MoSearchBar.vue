<template>
<div class="input-group">
  <div class="input-group-prepend">
    <span class="input-group-text" id="inputGroup-sizing-sm"><icon name="search"/></span>
  </div>
      <v-autocomplete
      :items="orderedListOptions"
      v-model="item"
      :get-label="getLabel"
      :component-item="template"
      @item-selected="selected"
      @update-items="updateItems"
      :auto-select-one-item="false"
      :min-len="2"
      :placeholder="$t('common.search')"
      class="search-bar"
    />
  <!-- <input type="text" class="form-control" aria-label="Sizing example input" aria-describedby="inputGroup-sizing-sm"> -->
</div>
  <!-- <div class="input-group">
    <span class="input-group-prepend">
      <icon name="search"/>
    </span>

    <v-autocomplete
      :items="orderedListOptions"
      v-model="item"
      :get-label="getLabel"
      :component-item="template"
      @item-selected="selected"
      @update-items="updateItems"
      :auto-select-one-item="false"
      :min-len="2"
      :placeholder="$t('common.search')"
    />
  </div> -->
</template>

<script>
<<<<<<< HEAD
  /**
   * A searchbar component.
   */

  import _ from 'lodash'
  import Search from '@/api/Search'
  import VAutocomplete from 'v-autocomplete'
  import 'v-autocomplete/dist/v-autocomplete.css'
  import MoSearchBarTemplate from './MoSearchBarTemplate'
  
  export default {
    name: 'MoSearchBar',

    components: {
      VAutocomplete
    },

    data () {
      return {
      /**
       * The item, items, routeName component value.
       * Used to detect changes and restore the value.
       */
        item: null,
        items: [],
        routeName: '',

        /**
         * The template component value.
         * Used to add MoSearchBarTemplate to the v-autocomplete.
         */
        template: MoSearchBarTemplate,

        /**
         * The noItem component value.
         * Used to give a default name.
         */
        noItem: [{name: this.$t('alerts.no_search_results')}]
      }
    },

    computed: {
      orderedListOptions () {
        return _.sortBy(this.items, 'name')
      }
    },
=======
/**
 * A searchbar component.
 */

import Search from '@/api/Search'
import VAutocomplete from 'v-autocomplete'
import 'v-autocomplete/dist/v-autocomplete.css'
import MoSearchBarTemplate from './MoSearchBarTemplate'

export default {
  name: 'MoSearchBar',
>>>>>>> 184cd752

  components: {
    VAutocomplete
  },

  data () {
    return {
    /**
     * The item, items, routeName component value.
     * Used to detect changes and restore the value.
     */
      item: null,
      items: [],
      routeName: '',

      /**
       * The template component value.
       * Used to add MoSearchBarTemplate to the v-autocomplete.
       */
      template: MoSearchBarTemplate,

      /**
       * The noItem component value.
       * Used to give a default name.
       */
      noItem: [{ name: 'Ingen resultater matcher din søgning' }]
    }
  },

  computed: {
    orderedListOptions () {
      return this.items.slice().sort((a, b) => {
        if (a.name < b.name) {
          return -1
        }
        if (a.name > b.name) {
          return 1
        }
        return 0
      })
    }
  },

  watch: {
    /**
     * Whenever route change update.
     */
    '$route' (to) {
      this.getRouteName(to)
    }
  },

  created () {
    /**
     * Called synchronously after the instance is created.
     * Get route name.
     */
    this.getRouteName(this.$route)
  },

  methods: {
    /**
     * Get label name.
     */
    getLabel (item) {
      return item ? item.name : null
    },

    /**
     * Get to the route name.
     * So if we're viewing an employee, it goes to the employee detail.
     */
    getRouteName (route) {
      if (route.name.indexOf('Organisation') > -1) {
        this.routeName = 'OrganisationDetail'
      }
      if (route.name.indexOf('Employee') > -1) {
        this.routeName = 'EmployeeDetail'
      }
    },

    /**
     * Update employee or organisation suggestions based on search query.
    */
    updateItems (query) {
      let vm = this
      vm.items = []
      let org = this.$store.state.organisation
      if (vm.routeName === 'EmployeeDetail') {
        Search.employees(org.uuid, query)
          .then(response => {
            vm.items = response.length > 0 ? response : vm.noItem
          })
      }
      if (vm.routeName === 'OrganisationDetail') {
        Search.organisations(org.uuid, query)
          .then(response => {
            vm.items = response.length > 0 ? response : vm.noItem
          })
      }
    },

    /**
     * Go to the selected route.
     */
    selected (item) {
      if (item.uuid == null) return
      this.items = []
      this.$router.push({ name: this.routeName, params: { uuid: item.uuid } })
    }
  }
}
</script>

<style scoped>
  .input-group {
    width: 500px;
  }
  .search-bar {
    flex: 1 1 auto;
    width: 1%;
  }
</style><|MERGE_RESOLUTION|>--- conflicted
+++ resolved
@@ -37,7 +37,6 @@
 </template>
 
 <script>
-<<<<<<< HEAD
   /**
    * A searchbar component.
    */
@@ -84,19 +83,6 @@
         return _.sortBy(this.items, 'name')
       }
     },
-=======
-/**
- * A searchbar component.
- */
-
-import Search from '@/api/Search'
-import VAutocomplete from 'v-autocomplete'
-import 'v-autocomplete/dist/v-autocomplete.css'
-import MoSearchBarTemplate from './MoSearchBarTemplate'
-
-export default {
-  name: 'MoSearchBar',
->>>>>>> 184cd752
 
   components: {
     VAutocomplete
