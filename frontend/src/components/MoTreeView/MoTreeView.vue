--- conflicted
+++ resolved
@@ -20,55 +20,22 @@
 </template>
 
 <script>
-<<<<<<< HEAD
-/**
-   * A tree view component.
-   */
-
 import { EventBus } from '@/EventBus'
+import { mapGetters } from 'vuex'
 import Organisation from '@/api/Organisation'
-import MoTreeViewItem from './MoTreeViewItem'
-import MoLoader from '@/components/atoms/MoLoader'
+import OrganisationUnit from '@/api/OrganisationUnit'
+import LiquorTree from 'liquor-tree'
 
 export default {
   components: {
-    MoTreeViewItem,
-    MoLoader
+    LiquorTree
   },
 
   props: {
     /**
-       * Create two-way data bindings with the component.
-       */
-    value: Object,
-
-    /**
        * Defines a orgUuid.
        */
-    orgUuid: String,
-
-    /**
-       * This boolean property defines a able link.
-       */
-    linkable: Boolean,
-=======
-  import { EventBus } from '@/EventBus'
-  import { mapGetters } from 'vuex'
-  import Organisation from '@/api/Organisation'
-  import OrganisationUnit from '@/api/OrganisationUnit'
-  import LiquorTree from 'liquor-tree'
-
-  export default {
-    components: {
-      LiquorTree
-    },
-
-    props: {
-      /**
-       * Defines a orgUuid.
-       */
-      unitUuid: String,
->>>>>>> 90299f14
+    unitUuid: String,
 
     /**
        * Defines a atDate.
@@ -76,332 +43,269 @@
     atDate: [Date, String]
   },
 
-<<<<<<< HEAD
+  computed: {
+    ...mapGetters({
+      orgUuid: 'organisation/getUuid'
+    }),
+
+    nameId () {
+      return 'moTreeView' + this._uid
+    },
+
+    tree () {
+      return this.$refs[this.nameId]
+    },
+
+    contents () {
+      function visitNode (node, level) {
+        if (!node) {
+          return null
+        }
+
+        let text = node.selected() ? `=+= ${node.text} =+=` : node.text
+
+        if (node.expanded()) {
+          const children = node.children
+            .filter(c => c.visible())
+            .map(c => visitNode(c, level + 1))
+          const r = {}
+
+          r[text] = children
+
+          return r
+        } else if (node.hasChildren()) {
+          return '> ' + text
+        } else {
+          return text
+        }
+      }
+
+      return visitNode(this.tree.getRootNode(), 0)
+    }
+  },
+
   data () {
+    let vm = this
+
     return {
-      /**
-       * The children, selectedOrgUnit, isLoading component value.
-       * Used to detect changes and restore the value.
-       */
-      children: [],
-      selectedOrgUnit: {},
-      isLoading: false
+      treeData: [],
+      selected: undefined,
+      units: {},
+
+      treeOptions: {
+        minFetchDelay: 1,
+        parentSelect: true,
+
+        fetchData (node) {
+          return vm.fetch(node)
+        }
+      }
     }
   },
 
+  mounted () {
+    const vm = this
+
+    this.tree.$on('node:added', node => {
+      console.log(`TREE: adding node ${node.id}`)
+    })
+
+    this.tree.$on('node:removed', node => {
+      console.log(`TREE: removing node ${node.id}`)
+      delete vm.units[node.id]
+    })
+
+    this.tree.$on('node:selected', node => {
+      console.log(`TREE: selected node ${node.id}`)
+
+      vm.$emit('input', vm.units[node.id])
+    })
+
+    this.tree.$on('node:expanded', node => {
+      console.log('TREE: expanded', node.text, node.id)
+    })
+
+    EventBus.$on('update-tree-view', () => {
+      console.log(`TREE: update tree view!`)
+      vm.updateTree(true)
+    })
+
+    this.updateTree()
+  },
+
   watch: {
-    /**
-       * When orgUnit change, get children.
-       */
-    orgUuid () {
-      this.getChildren()
-    },
-
-    /**
-       * When atDate change, get children.
-       */
+    unitUuid (newVal, oldVal) {
+      console.log(`TREE: changing unit from ${oldVal} to ${newVal} (org=${this.orgUuid})`)
+
+      if (this.units && this.units[newVal]) {
+        this.setSelection(newVal)
+      } else if (newVal !== oldVal) {
+        this.updateTree()
+      }
+    },
+
+    selected: {
+      handler (newVal, oldVal) {
+        console.log(`TREE: selected changed to ${newVal}`)
+      },
+      deep: true
+    },
+
+    treeData: {
+      handler (newVal, oldVal) {
+        console.log(`TREE: treeData changed to ${newVal}`)
+      },
+      deep: true
+    },
+
+    orgUuid (newVal, oldVal) {
+      let vm = this
+
+      console.log(`TREE: changing organisation from ${oldVal} to ${newVal}`)
+
+      // in order to avoid updating twice, only do so when no unit
+      // is configured; otherwise, we'll update when the unit clears
+      //
+      // however, as we invariably get the org notification *before*
+      // the unit notification, delay the check by 100ms -- or 0.1s
+      // -- so that we still update when we don't get a unit
+      //
+      // yes, this is a bit of a hack :(
+      setTimeout(() => {
+        if (oldVal || !vm.unitUuid) {
+          vm.updateTree(true)
+        }
+      }, 100)
+    },
+
     atDate () {
-      this.getChildren()
-    },
-
-    /**
-       * Whenever selectedOrgUnit change, update val.
-       */
-    selectedOrgUnit (val) {
-      this.$emit('input', val)
+      this.updateTree()
     }
   },
 
-  mounted () {
-    /**
-       * Whenever tree view change, update children.
-       */
-    this.getChildren()
-
-    EventBus.$on('update-tree-view', () => {
-      this.getChildren()
-    })
-  },
-
   methods: {
     /**
-       * Get organisation children.
-       */
-    getChildren () {
-      if (this.orgUuid === undefined) return
-      let vm = this
-      vm.isLoading = true
-      Organisation.getChildren(this.orgUuid, this.atDate)
-        .then(response => {
-          vm.isLoading = false
-          vm.children = response
-        })
-=======
-    computed: {
-      ...mapGetters({
-        orgUuid: 'organisation/getUuid'
-      }),
-
-      nameId () {
-        return 'moTreeView' + this._uid
-      },
-
-      tree () {
-        return this.$refs[this.nameId]
-      },
-
-      contents () {
-        function visitNode (node, level) {
-          if (!node) {
-            return null
+       * Select the unit corresponding to the given ID, assuming it's present.
+       */
+    setSelection (unitid) {
+      if (!unitid) {
+        unitid = this.unitUuid
+      }
+
+      console.log(`TREE: selecting ${unitid}`)
+      this.tree.tree.unselectAll()
+
+      let n = this.tree.tree.getNodeById(unitid)
+
+      if (n) {
+        n.expandTop()
+        n.select()
+      }
+    },
+
+    addNode (unit, parent) {
+      let preexisting = this.tree.tree.getNodeById(unit.uuid)
+
+      if (preexisting) {
+        if (unit.children) {
+          for (let child of unit.children) {
+            this.addNode(child, preexisting)
           }
-
-          let text = node.selected() ? `=+= ${node.text} =+=` : node.text
-
-          if (node.expanded()) {
-            const children = node.children
-              .filter(c => c.visible())
-              .map(c => visitNode(c, level + 1))
-            const r = {}
-
-            r[text] = children
-
-            return r
-          } else if (node.hasChildren()) {
-            return '> ' + text
-          } else {
-            return text
-          }
-        }
-
-        return visitNode(this.tree.getRootNode(), 0)
-      }
-    },
-
-    data () {
-      let vm = this
-
-      return {
-        treeData: [],
-        selected: undefined,
-        units: {},
-
-        treeOptions: {
-          minFetchDelay: 1,
-          parentSelect: true,
-
-          fetchData (node) {
-            return vm.fetch(node)
-          }
-        }
-      }
-    },
-
-    mounted () {
-      const vm = this
-
-      this.tree.$on('node:added', node => {
-        console.log(`TREE: adding node ${node.id}`)
-      })
-
-      this.tree.$on('node:removed', node => {
-        console.log(`TREE: removing node ${node.id}`)
-        delete vm.units[node.id]
-      })
-
-      this.tree.$on('node:selected', node => {
-        console.log(`TREE: selected node ${node.id}`)
-
-        vm.$emit('input', vm.units[node.id])
-      })
-
-      this.tree.$on('node:expanded', node => {
-        console.log('TREE: expanded', node.text, node.id)
-      })
-
-      EventBus.$on('update-tree-view', () => {
-        console.log(`TREE: update tree view!`)
-        vm.updateTree(true)
-      })
-
-      this.updateTree()
-    },
-
-    watch: {
-      unitUuid (newVal, oldVal) {
-        console.log(`TREE: changing unit from ${oldVal} to ${newVal} (org=${this.orgUuid})`)
-
-        if (this.units && this.units[newVal]) {
-          this.setSelection(newVal)
-        } else if (newVal !== oldVal) {
-          this.updateTree()
-        }
-      },
-
-      selected: {
-        handler (newVal, oldVal) {
-          console.log(`TREE: selected changed to ${newVal}`)
-        },
-        deep: true
-      },
-
-      treeData: {
-        handler (newVal, oldVal) {
-          console.log(`TREE: treeData changed to ${newVal}`)
-        },
-        deep: true
-      },
-
-      orgUuid (newVal, oldVal) {
-        let vm = this
-
-        console.log(`TREE: changing organisation from ${oldVal} to ${newVal}`)
-
-        // in order to avoid updating twice, only do so when no unit
-        // is configured; otherwise, we'll update when the unit clears
-        //
-        // however, as we invariably get the org notification *before*
-        // the unit notification, delay the check by 100ms -- or 0.1s
-        // -- so that we still update when we don't get a unit
-        //
-        // yes, this is a bit of a hack :(
-        setTimeout(() => {
-          if (oldVal || !vm.unitUuid) {
-            vm.updateTree(true)
-          }
-        }, 100)
-      },
-
-      atDate () {
-        this.updateTree()
-      }
-    },
-
-    methods: {
-      /**
-       * Select the unit corresponding to the given ID, assuming it's present.
-       */
-      setSelection (unitid) {
-        if (!unitid) {
-          unitid = this.unitUuid
-        }
-
-        console.log(`TREE: selecting ${unitid}`)
-        this.tree.tree.unselectAll()
-
-        let n = this.tree.tree.getNodeById(unitid)
-
-        if (n) {
-          n.expandTop()
-          n.select()
-        }
-      },
-
-      addNode (unit, parent) {
-        let preexisting = this.tree.tree.getNodeById(unit.uuid)
-
-        if (preexisting) {
-          if (unit.children) {
-            for (let child of unit.children) {
-              this.addNode(child, preexisting)
-            }
-          }
-
-          preexisting.text = unit.name
-          preexisting.isBatch = unit.children ? false : unit.child_count > 0
-        } else if (parent) {
-          parent.append(this.toNode(unit))
-        } else {
-          this.tree.append(this.toNode(unit))
-        }
-      },
-      /**
+        }
+
+        preexisting.text = unit.name
+        preexisting.isBatch = unit.children ? false : unit.child_count > 0
+      } else if (parent) {
+        parent.append(this.toNode(unit))
+      } else {
+        this.tree.append(this.toNode(unit))
+      }
+    },
+    /**
        * Convert a unit object into a node suitable for adding to the
        * tree.
        *
        * This method handles both eager and lazy loading of child nodes.
        */
-      toNode (unit) {
-        this.units[unit.uuid] = unit
-
-        return {
-          text: unit.name,
-          isBatch: unit.children ? false : unit.child_count > 0,
-          id: unit.uuid,
-          children: unit.children ? unit.children.map(this.toNode.bind(this)) : null
-        }
-      },
-
-      /**
+    toNode (unit) {
+      this.units[unit.uuid] = unit
+
+      return {
+        text: unit.name,
+        isBatch: unit.children ? false : unit.child_count > 0,
+        id: unit.uuid,
+        children: unit.children ? unit.children.map(this.toNode.bind(this)) : null
+      }
+    },
+
+    /**
        * Reset and re-fetch the tree.
        */
-      updateTree (force) {
-        let vm = this
-
-        if (!this.orgUuid || !this.tree) {
-          return
-        }
-
-        if (force) {
-          this.tree.remove({}, true)
-          this.units = {}
-        }
-
-        if (this.unitUuid) {
-          OrganisationUnit.getAncestorTree(this.unitUuid, this.atDate)
-            .then(response => {
-              console.log('TREE: injecting unit tree', response.uuid)
-
-              vm.addNode(response, null)
-              vm.tree.sort()
-
-              vm.setSelection()
-            })
-        } else {
-          Organisation.getChildren(this.orgUuid, this.atDate)
-            .then(response => {
-              console.log('TREE: injecting org tree')
-
-              vm.units = {}
-
-              for (let unit of response) {
-                vm.addNode(unit, null)
-              }
-
-              vm.tree.sort()
-            })
-        }
-      },
-
-      fetch (node) {
-        let vm = this
-
-        console.log(`TREE: fetching ${node.text}`)
-
-        if (!this.orgUuid || node.fetching) {
-          // nothing to do, so return something that does nothing
-          return new Promise(() => [])
-        }
-
-        // ensure that we only ever have a single outstanding fetch
-        // per node; otherwise, double-clicking to expand leads to
-        // duplicates
-        node.fetching = true
-
-        return OrganisationUnit.getChildren(node.id, this.atDate)
+    updateTree (force) {
+      let vm = this
+
+      if (!this.orgUuid || !this.tree) {
+        return
+      }
+
+      if (force) {
+        this.tree.remove({}, true)
+        this.units = {}
+      }
+
+      if (this.unitUuid) {
+        OrganisationUnit.getAncestorTree(this.unitUuid, this.atDate)
           .then(response => {
-            node.fetching = false
-
-            return response.map(vm.toNode.bind(vm))
-          }).catch(error => {
-            console.error('fetch failed', error)
-
-            node.fetching = false
-
-            throw error
+            console.log('TREE: injecting unit tree', response.uuid)
+
+            vm.addNode(response, null)
+            vm.tree.sort()
+
+            vm.setSelection()
           })
-      }
->>>>>>> 90299f14
+      } else {
+        Organisation.getChildren(this.orgUuid, this.atDate)
+          .then(response => {
+            console.log('TREE: injecting org tree')
+
+            vm.units = {}
+
+            for (let unit of response) {
+              vm.addNode(unit, null)
+            }
+
+            vm.tree.sort()
+          })
+      }
+    },
+
+    fetch (node) {
+      let vm = this
+
+      console.log(`TREE: fetching ${node.text}`)
+
+      if (!this.orgUuid || node.fetching) {
+        // nothing to do, so return something that does nothing
+        return new Promise(() => [])
+      }
+
+      // ensure that we only ever have a single outstanding fetch
+      // per node; otherwise, double-clicking to expand leads to
+      // duplicates
+      node.fetching = true
+
+      return OrganisationUnit.getChildren(node.id, this.atDate)
+        .then(response => {
+          node.fetching = false
+
+          return response.map(vm.toNode.bind(vm))
+        }).catch(error => {
+          console.error('fetch failed', error)
+
+          node.fetching = false
+
+          throw error
+        })
     }
   }
 }
