--- conflicted
+++ resolved
@@ -11,13 +11,8 @@
     <b-modal
       :id="nameId"
       size="lg"
-<<<<<<< HEAD
-      hide-footer
-      title="Opret"
-=======
       hide-footer 
       :title="$t('common.create')"
->>>>>>> 6c7ed6b8
       :ref="nameId"
       lazy
     >
@@ -46,23 +41,6 @@
    * A entry create modal component.
    */
 
-<<<<<<< HEAD
-import Employee from '@/api/Employee'
-import OrganisationUnit from '@/api/OrganisationUnit'
-import ButtonSubmit from '@/components/ButtonSubmit'
-
-export default {
-  /**
-       * Requesting a new validator scope to its children.
-       */
-  $_veeValidate: {
-    validator: 'new'
-  },
-
-  components: {
-    ButtonSubmit
-  },
-=======
   import Employee from '@/api/Employee'
   import OrganisationUnit from '@/api/OrganisationUnit'
   import ButtonSubmit from '@/components/ButtonSubmit'
@@ -79,7 +57,6 @@
     directives: {
       'b-modal': bModalDirective
     },
->>>>>>> 6c7ed6b8
 
   props: {
     /**
@@ -122,24 +99,9 @@
     /**
        * Get name `moCreate`.
        */
-<<<<<<< HEAD
-    nameId () {
-      return 'moCreate' + this._uid
-    },
-
-    /**
-       * Loop over all contents of the fields object and check if they exist and valid.
-       */
-    formValid () {
-      return Object.keys(this.fields).every(field => {
-        return this.fields[field] && this.fields[field].valid
-      })
-    },
-=======
       nameId () {
         return 'moCreate' + this._uid
       },
->>>>>>> 6c7ed6b8
 
     /**
        * If it has a entry component.
