<template>
  <div class="form-group col">
    <label>{{$tc('shared.engagement', 2)}}</label>
    <mo-loader v-show="isLoading"/>

    <select
      :name="nameId"
      :id="nameId"
      :ref="nameId"
<<<<<<< HEAD
      data-vv-as="Engagementer"
      v-show="!isLoading"
      class="form-control col"
=======
      :data-vv-as="$tc('shared.engagement', 2)"
      v-show="!isLoading" 
      class="form-control col" 
>>>>>>> 6c7ed6b8
      v-model="selected"
      @change="updateSelectedEngagement()"
      :disabled="!employeeDefined"
      v-validate="{required: true}"
    >
      <option disabled>{{$tc('shared.engagement', 2)}}</option>
      <option v-for="e in orderedListOptions" :key="e.uuid" :value="e">
          {{e.engagement_type.name}}, {{e.org_unit.name}}
      </option>
    </select>

    <span v-show="errors.has(nameId)" class="text-danger">
      {{ errors.first(nameId) }}
    </span>
  </div>
</template>

<script>
/**
   * A engagement picker component.
   */

import Employee from '@/api/Employee'
import MoLoader from '@/components/atoms/MoLoader'

export default {
  name: 'MoEngagementPicker',

  components: {
    MoLoader
  },

  /**
       * Validator scope, sharing all errors and validation state.
       */
  inject: {
    $validator: '$validator'
  },

  props: {
    /**
       * Create two-way data bindings with the component.
       */
    value: Object,

    /**
       * Defines a required employee.
       */
    employee: {
      type: Object,
      required: true
    },

    /**
       * This boolean property requires a selected name.
       */
    required: Boolean
  },

<<<<<<< HEAD
  data () {
    return {
      /**
         * The selected, engagements, isLoading, label component value.
         * Used to detect changes and restore the value.
         */
      selected: null,
      engagements: [],
      isLoading: false,
      label: ''
    }
  },
=======
    data () {
      return {
        /**
         * The selected, engagements, isLoading component value.
         * Used to detect changes and restore the value.
         */
        selected: null,
        engagements: [],
        isLoading: false
      }
    },
>>>>>>> 6c7ed6b8

  computed: {
    /**
       * Get name `engagement-picker`
       */
    nameId () {
      return 'engagement-picker-' + this._uid
    },

    /**
       * Set employee as required.
       */
    isRequired () {
      if (!this.employeeDefined) return false
      return this.required
    },

    /**
       * If employee is not defined, return false and disable.
       */
    employeeDefined () {
      for (let key in this.employee) {
        if (this.employee.hasOwnProperty(key)) {
          return true
        }
      }
      return false
    },

    orderedListOptions () {
      return this.engagements.slice().sort((a, b) => {
        if (a.engagement_type.name && a.org_unit.name < b.engagement_type.name && b.org_unit.name) {
          return -1
        }
        if (a.engagement_type.name && a.org_unit.name > b.engagement_type.name && b.org_unit.name) {
          return 1
        }
        return 0
      })
    }
  },

  /**
     * Whenever employee change, get engagements.
     */
  watch: {
    employee () {
      this.getEngagements()
    }
  },

  methods: {
    /**
       * Get engagement details.
       */
    getEngagements () {
      if (this.employeeDefined) {
        let vm = this
        vm.isLoading = true
        Employee.getEngagementDetails(this.employee.uuid)
          .then(response => {
            vm.isLoading = false
            vm.engagements = response
          })
      }
    },

    /**
       * Update selected engagement.
       */
    updateSelectedEngagement () {
      this.$emit('input', this.selected)
    }
  }
}
</script><|MERGE_RESOLUTION|>--- conflicted
+++ resolved
@@ -7,15 +7,9 @@
       :name="nameId"
       :id="nameId"
       :ref="nameId"
-<<<<<<< HEAD
-      data-vv-as="Engagementer"
-      v-show="!isLoading"
-      class="form-control col"
-=======
       :data-vv-as="$tc('shared.engagement', 2)"
       v-show="!isLoading" 
       class="form-control col" 
->>>>>>> 6c7ed6b8
       v-model="selected"
       @change="updateSelectedEngagement()"
       :disabled="!employeeDefined"
@@ -75,20 +69,6 @@
     required: Boolean
   },
 
-<<<<<<< HEAD
-  data () {
-    return {
-      /**
-         * The selected, engagements, isLoading, label component value.
-         * Used to detect changes and restore the value.
-         */
-      selected: null,
-      engagements: [],
-      isLoading: false,
-      label: ''
-    }
-  },
-=======
     data () {
       return {
         /**
@@ -100,7 +80,6 @@
         isLoading: false
       }
     },
->>>>>>> 6c7ed6b8
 
   computed: {
     /**
