#
# Copyright (c) Magenta ApS
#
# This Source Code Form is subject to the terms of the Mozilla Public
# License, v. 2.0. If a copy of the MPL was not distributed with this
# file, You can obtain one at http://mozilla.org/MPL/2.0/.
#

import datetime

import freezegun

from unittest.mock import patch
from mora import lora

from . import util


@freezegun.freeze_time('2017-01-01', tz_offset=1)
@patch('mora.service.configuration_options.get_configuration',
       new=lambda *x: {})
class Tests(util.LoRATestCase):
    maxDiff = None

    @classmethod
    def get_lora_environ(cls):
        # force LoRA to run under a UTC timezone, ensuring that we
        # handle this case correctly for reading
        return {
            'TZ': 'UTC',
        }

    def test_organisation(self):
        with self.subTest('empty'):
            self.assertRequestResponse('/service/o/', [])

            self.assertRequestFails(
                '/service/o/00000000-0000-0000-0000-000000000000/',
                404,
            )

        self.load_sample_structures(minimal=True)

        with self.subTest('invalid'):
            self.assertRequestFails(
                '/service/o/456362c4-0ee4-4e5e-a72c-751239745e62/'
                '?at=2000-01-01T00:00:00Z',
                404,
            )

        org_list = [
            {
                'name': 'Aarhus Universitet',
                'uuid': '456362c4-0ee4-4e5e-a72c-751239745e62',
                'user_key': 'AU',
            }
        ]

        org_only = {
            'name': 'Aarhus Universitet',
            'uuid': '456362c4-0ee4-4e5e-a72c-751239745e62',
            'user_key': 'AU',
            'unit_count': 1,
            'person_count': 2,
            'engagement_count': 1,
            'association_count': 1,
            'leave_count': 1,
            'role_count': 1,
            'manager_count': 1,
            'child_count': 1,
        }

        self.assertRequestResponse('/service/o/', org_list)

        self.assertRequestResponse(
            '/service/o/456362c4-0ee4-4e5e-a72c-751239745e62/',
            org_only,
        )

        with self.subTest('time machine'):
            old_time = datetime.date(2015, 1, 1).isoformat()
            new_time = datetime.date(2017, 1, 1).isoformat()

            with freezegun.freeze_time(new_time, tz_offset=1):
                self.assertRequestResponse(
                    '/service/o/?at=' + old_time, [],
                )

                self.assertRequestFails(
                    '/service/o/456362c4-0ee4-4e5e-a72c-751239745e62/?at=' +
                    old_time,
                    404,
                )

            with freezegun.freeze_time(old_time, tz_offset=1):
                self.assertRequestResponse(
                    '/service/o/?at=' + new_time, org_list,
                )

                self.assertRequestResponse(
                    '/service/o/456362c4-0ee4-4e5e-a72c-751239745e62/?at=' +
                    new_time,
                    org_only,
                )

        self.load_sample_structures()
        org_only['unit_count'] = 6

        self.assertRequestResponse(
            '/service/o/',
            org_list,
        )

        self.assertRequestResponse(
            '/service/o/456362c4-0ee4-4e5e-a72c-751239745e62/',
            org_only,
        )

        with self.subTest('deleted'):
            lora.delete('organisation/organisationenhed',
                        '2874e1dc-85e6-4269-823a-e1125484dfd3')

            self.assertRequestResponse('/service/o/', [])

            # we don't care much about this case; why would you query
            # an unlisted organisation? let's test it regardless...
            org_only['unit_count'] = 5
            org_only['child_count'] = 0
            self.assertRequestResponse(
                '/service/o/456362c4-0ee4-4e5e-a72c-751239745e62/', org_only,
            )

    def test_children(self):
        self.load_sample_structures(minimal=True)

        with self.subTest('invalid'):
            self.assertRequestFails(
                '/service/o/00000000-0000-0000-0000-000000000000/children',
                404,
            )

            self.assertRequestFails(
                '/service/ou/00000000-0000-0000-0000-000000000000/children',
                404,
            )

        with self.subTest('resolving a unit as an org, and vice versa'):
            self.assertRequestFails(
                '/service/o/2874e1dc-85e6-4269-823a-e1125484dfd3/children',
                404,
            )
            self.assertRequestFails(
                '/service/ou/456362c4-0ee4-4e5e-a72c-751239745e62/children',
                404,
            )

        self.assertRequestResponse(
            '/service/o/456362c4-0ee4-4e5e-a72c-751239745e62/children',
            [
                {
                    'child_count': 0,
                    'name': 'Overordnet Enhed',
                    'user_key': 'root',
                    'uuid': '2874e1dc-85e6-4269-823a-e1125484dfd3',
                    'validity': {
                        'from': '2016-01-01',
                        'to': None,
                    },
                },
            ],
        )

        self.assertRequestResponse(
            '/service/ou/2874e1dc-85e6-4269-823a-e1125484dfd3/children',
            [],
        )

        self.load_sample_structures()

        self.assertRequestResponse(
            '/service/o/456362c4-0ee4-4e5e-a72c-751239745e62/children',
            [
                {
                    'child_count': 2,
                    'name': 'Overordnet Enhed',
                    'user_key': 'root',
                    'uuid': '2874e1dc-85e6-4269-823a-e1125484dfd3',
                    'validity': {
                        'from': '2016-01-01',
                        'to': None,
                    },
                },
            ],
        )

        self.assertRequestResponse(
            '/service/ou/2874e1dc-85e6-4269-823a-e1125484dfd3/children',
            [
                {
                    "name": "Humanistisk fakultet",
                    "user_key": "hum",
                    "uuid": "9d07123e-47ac-4a9a-88c8-da82e3a4bc9e",
                    "validity": {
                        "from": "2016-01-01",
                        "to": None,
                    },
                    "child_count": 2,
                },
                {
                    "name": "Samfundsvidenskabelige fakultet",
                    "user_key": "samf",
                    "uuid": "b688513d-11f7-4efc-b679-ab082a2055d0",
                    "validity": {
                        "from": "2017-01-01",
                        "to": None,
                    },
                    "child_count": 0,
                }
            ],
        )

    def test_orgunit_search(self):
        self.load_sample_structures()

        result_list = [
            {
                'user_key': 'frem',
                'name': 'Afdeling for Samtidshistorik',
                'uuid': '04c78fc2-72d2-4d02-b55f-807af19eac48',
                'validity': {
                    'from': '2016-01-01',
                    'to': '2018-12-31',
                },
            },
            {
                'user_key': 'root',
                'name': 'Overordnet Enhed',
                'uuid': '2874e1dc-85e6-4269-823a-e1125484dfd3',
                'validity': {
                    'from': '2016-01-01',
                    'to': None,
                },
            },
            {
                'user_key': 'fil',
                'name': 'Filosofisk Institut',
                'uuid': '85715fc7-925d-401b-822d-467eb4b163b6',
                'validity': {
                    'from': '2016-01-01',
                    'to': None,
                },
            },
            {
                'user_key': 'hum',
                'name': 'Humanistisk fakultet',
                'uuid': '9d07123e-47ac-4a9a-88c8-da82e3a4bc9e',
                'validity': {
                    'from': '2016-01-01',
                    'to': None,
                },
            },
            {
                'user_key': 'samf',
                'name': 'Samfundsvidenskabelige fakultet',
                'uuid': 'b688513d-11f7-4efc-b679-ab082a2055d0',
                'validity': {
                    'from': '2017-01-01',
                    'to': None,
                },
            },
            {
                'user_key': 'hist',
                'name': 'Historisk Institut',
                'uuid': 'da77153e-30f3-4dc2-a611-ee912a28d8aa',
                'validity': {
                    'from': '2016-01-01',
                    'to': '2018-12-31',
                },
            },
        ]

        self.assertRequestResponse(
            '/service/o/456362c4-0ee4-4e5e-a72c-751239745e62/ou/',
            {
                'items': result_list,
                'offset': 0,
                'total': 6
            }
        )

        with self.subTest('list with a limit'):
            self.assertRequestResponse(
                '/service/o/456362c4-0ee4-4e5e-a72c-751239745e62/ou/'
                '?limit=2',
                {
                    'items': [
                        {
                            'user_key': 'frem',
                            'name': 'Afdeling for Samtidshistorik',
                            'uuid': '04c78fc2-72d2-4d02-b55f-807af19eac48',
                            'validity': {
                                'from': '2016-01-01',
                                'to': '2018-12-31',
                            },
                        },
                        {
                            'user_key': 'fil',
                            'name': 'Filosofisk Institut',
                            'uuid': '85715fc7-925d-401b-822d-467eb4b163b6',
                            'validity': {
                                'from': '2016-01-01',
                                'to': None,
                            },
                        },
                    ],
                    'offset': 0,
                    'total': 6
                }
            )

        with self.subTest('list with a limit and a start'):
            self.assertRequestResponse(
                '/service/o/456362c4-0ee4-4e5e-a72c-751239745e62/ou/'
                '?limit=3&start=1',
                {
                    'items': [
                        {
                            'user_key': 'frem',
                            'name': 'Afdeling for Samtidshistorik',
                            'uuid': '04c78fc2-72d2-4d02-b55f-807af19eac48',
                            'validity': {
                                'from': '2016-01-01',
                                'to': '2018-12-31',
                            },
                        },
                        {
                            'user_key': 'hum',
                            'name': 'Humanistisk fakultet',
                            'uuid': '9d07123e-47ac-4a9a-88c8-da82e3a4bc9e',
                            'validity': {
                                'from': '2016-01-01',
                                'to': None,
                            },
                        },
                        {
                            'user_key': 'hist',
                            'name': 'Historisk Institut',
                            'uuid': 'da77153e-30f3-4dc2-a611-ee912a28d8aa',
                            'validity': {
                                'from': '2016-01-01',
                                'to': '2018-12-31',
                            },
                        },
                    ],
                    'offset': 1,
                    'total': 6
                }
            )

        with self.subTest('paging'):
            self.assertRequestResponse(
                '/service/o/456362c4-0ee4-4e5e-a72c-751239745e62/ou/'
                '?limit=3',
                {
                    'items': [
                        {
                            'user_key': 'frem',
                            'name': 'Afdeling for Samtidshistorik',
                            'uuid': '04c78fc2-72d2-4d02-b55f-807af19eac48',
                            'validity': {
                                'from': '2016-01-01',
                                'to': '2018-12-31',
                            },
                        },
                        {
                            'user_key': 'fil',
                            'name': 'Filosofisk Institut',
                            'uuid': '85715fc7-925d-401b-822d-467eb4b163b6',
                            'validity': {
                                'from': '2016-01-01',
                                'to': None,
                            },
                        },
                        {
                            'user_key': 'hist',
                            'name': 'Historisk Institut',
                            'uuid': 'da77153e-30f3-4dc2-a611-ee912a28d8aa',
                            'validity': {
                                'from': '2016-01-01',
                                'to': '2018-12-31',
                            },
                        },
                    ],
                    'offset': 0,
                    'total': 6
                }
            )

            self.assertRequestResponse(
                '/service/o/456362c4-0ee4-4e5e-a72c-751239745e62/ou/'
                '?limit=3&start=3',
                {
                    'items': [
                        {
                            'user_key': 'root',
                            'name': 'Overordnet Enhed',
                            'uuid': '2874e1dc-85e6-4269-823a-e1125484dfd3',
                            'validity': {
                                'from': '2016-01-01',
                                'to': None,
                            },
                        },
                        {
                            'user_key': 'hum',
                            'name': 'Humanistisk fakultet',
                            'uuid': '9d07123e-47ac-4a9a-88c8-da82e3a4bc9e',
                            'validity': {
                                'from': '2016-01-01',
                                'to': None,
                            },
                        },
                        {
                            'user_key': 'samf',
                            'name': 'Samfundsvidenskabelige fakultet',
                            'uuid': 'b688513d-11f7-4efc-b679-ab082a2055d0',
                            'validity': {
                                'from': '2017-01-01',
                                'to': None,
                            },
                        },
                    ],
                    'offset': 3,
                    'total': 6
                }
            )

        with self.subTest('searching'):
            self.assertRequestResponse(
                '/service/o/456362c4-0ee4-4e5e-a72c-751239745e62/ou/'
                '?query=frem',
                {
                    'items': [{
                        'name': 'Afdeling for Samtidshistorik',
                        'user_key': 'frem',
                        'uuid': '04c78fc2-72d2-4d02-b55f-807af19eac48',
                        'validity': {
                            'from': '2016-01-01',
                            'to': '2018-12-31',
                        },
                    }],
                    'offset': 0,
                    'total': 1
                }
            )

            self.assertRequestResponse(
                '/service/o/456362c4-0ee4-4e5e-a72c-751239745e62/ou/'
                '?query=over',
                {
                    'items': [{
                        'name': 'Overordnet Enhed',
                        'user_key': 'root',
                        'uuid': '2874e1dc-85e6-4269-823a-e1125484dfd3',
                        'validity': {
                            'from': '2016-01-01',
                            'to': None,
                        },
                    }],
                    'offset': 0,
                    'total': 1
                }
            )

    def test_orgunit(self):
        self.load_sample_structures(minimal=True)

        with self.subTest('invalid'):
            self.assertRequestFails(
                '/service/ou/00000000-0000-0000-0000-000000000000/',
                404,
            )

            self.assertRequestFails(
                '/service/ou/2874e1dc-85e6-4269-823a-e1125484dfd3/'
                '?at=2000-01-01T00:00:00Z',
                404,
            )

        self.assertRequestResponse(
            '/service/ou/2874e1dc-85e6-4269-823a-e1125484dfd3/',
            {
                'name': 'Overordnet Enhed',
                'user_key': 'root',
<<<<<<< HEAD
                'user_settings': {'orgunit': {}},
=======
                'user_settings': {'orgunit': {'show_location': True,
                                              'show_user_key': False,
                                              'show_roles': True}},
>>>>>>> 90b250a5
                'uuid': '2874e1dc-85e6-4269-823a-e1125484dfd3',
                'validity': {
                    'from': '2016-01-01',
                    'to': None,
                },
                'org': {
                    'name': 'Aarhus Universitet',
                    'user_key': 'AU',
                    'uuid': '456362c4-0ee4-4e5e-a72c-751239745e62',
                },
                'org_unit_type': {
                    'example': None,
                    'name': 'Afdeling',
                    'scope': None,
                    'user_key': 'afd',
                    'uuid': '32547559-cfc1-4d97-94c6-70b192eff825',
                },
                'parent': None,
                'time_planning': None,
                'location': '',

            },
        )

        self.assertRequestResponse(
            '/service/ou/2874e1dc-85e6-4269-823a-e1125484dfd3'
            '/details/org_unit',
            [{
                'name': 'Overordnet Enhed',
                'user_key': 'root',
                'uuid': '2874e1dc-85e6-4269-823a-e1125484dfd3',
                'org': {
                    'name': 'Aarhus Universitet',
                    'user_key': 'AU',
                    'uuid': '456362c4-0ee4-4e5e-a72c-751239745e62',
                },
                'org_unit_type': {
                    'example': None,
                    'name': 'Afdeling',
                    'scope': None,
                    'user_key': 'afd',
                    'uuid': '32547559-cfc1-4d97-94c6-70b192eff825',
                },
                'parent': None,
                'time_planning': None,
                'validity': {
                    'from': '2016-01-01', 'to': None,
                }
            }],
        )

        self.assertRequestResponse(
            '/service/ou/2874e1dc-85e6-4269-823a-e1125484dfd3/children',
            [],
        )

        self.load_sample_structures()

        self.assertRequestResponse(
            '/service/ou/2874e1dc-85e6-4269-823a-e1125484dfd3'
            '/details/org_unit',
            [{
                'name': 'Overordnet Enhed',
                'user_key': 'root',
                'uuid': '2874e1dc-85e6-4269-823a-e1125484dfd3',
                'org': {
                    'name': 'Aarhus Universitet',
                    'user_key': 'AU',
                    'uuid': '456362c4-0ee4-4e5e-a72c-751239745e62',
                },
                'org_unit_type': {
                    'example': None,
                    'name': 'Afdeling',
                    'scope': None,
                    'user_key': 'afd',
                    'uuid': '32547559-cfc1-4d97-94c6-70b192eff825',
                },
                'parent': None,
                'time_planning': None,
                'validity': {
                    'from': '2016-01-01', 'to': None,
                },
            }],
        )

        self.assertRequestResponse(
            '/service/ou/2874e1dc-85e6-4269-823a-e1125484dfd3/',
            {
                'name': 'Overordnet Enhed',
                'user_key': 'root',
                'user_settings': {'orgunit': {}},
                'uuid': '2874e1dc-85e6-4269-823a-e1125484dfd3',
                'validity': {
                    'from': '2016-01-01',
                    'to': None,
                },
                'org': {
                    'name': 'Aarhus Universitet',
                    'user_key': 'AU',
                    'uuid': '456362c4-0ee4-4e5e-a72c-751239745e62',
                },
                'org_unit_type': {
                    'example': None,
                    'name': 'Afdeling',
                    'scope': None,
                    'user_key': 'afd',
                    'uuid': '32547559-cfc1-4d97-94c6-70b192eff825',
                },
                'parent': None,
                'time_planning': None,
                'location': '',
            },
        )

        self.assertRequestResponse(
            '/service/ou/2874e1dc-85e6-4269-823a-e1125484dfd3/children',
            [{'child_count': 2,
              'name': 'Humanistisk fakultet',
              'user_key': 'hum',
              'uuid': '9d07123e-47ac-4a9a-88c8-da82e3a4bc9e',
              'validity': {'from': '2016-01-01',
                           'to': None}},
             {'child_count': 0,
              'name': 'Samfundsvidenskabelige fakultet',
              'user_key': 'samf',
              'uuid': 'b688513d-11f7-4efc-b679-ab082a2055d0',
              'validity': {'from': '2017-01-01',
                           'to': None}}],
        )

    def test_employee(self):
        with self.subTest('empty'):
            self.assertRequestResponse(
                '/service/o/00000000-0000-0000-0000-000000000000/e/',
                {'total': 0, 'items': [], 'offset': 0},
            )

            self.assertRequestResponse(
                '/service/o/456362c4-0ee4-4e5e-a72c-751239745e62/e/',
                {'total': 0, 'items': [], 'offset': 0},
            )

        self.load_sample_structures(minimal=True)

        with self.subTest('invalid'):
            self.assertRequestFails(
                '/service/e/53181ed2-f1de-4c4a-a8fd-ab358c2c454a/'
                '?at=1900-01-01T00:00:00Z',
                404,
            )

        self.assertRequestResponse(
            '/service/o/00000000-0000-0000-0000-000000000000/e/',
            {'total': 0, 'items': [], 'offset': 0},
        )

        self.assertRequestResponse(
            '/service/o/456362c4-0ee4-4e5e-a72c-751239745e62/e/',
            {'items': [{'name': 'Anders And',
                        'givenname': 'Anders',
                        'surname': 'And',
                        'uuid': '53181ed2-f1de-4c4a-a8fd-ab358c2c454a'},
                       {'name': 'Fedtmule Hund',
                        'givenname': 'Fedtmule',
                        'surname': 'Hund',
                        'uuid': '6ee24785-ee9a-4502-81c2-7697009c9053'}],
             'offset': 0,
             'total': 2}
        )

        self.assertRequestResponse(
            '/service/e/53181ed2-f1de-4c4a-a8fd-ab358c2c454a/',
            {
                'name': 'Anders And',
                'givenname': 'Anders',
                'surname': 'And',
                'uuid': '53181ed2-f1de-4c4a-a8fd-ab358c2c454a',
                'user_key': 'andersand',
                'cpr_no': '0906340000',
                'org': {
                    'name': 'Aarhus Universitet',
                    'user_key': 'AU',
                    'uuid': '456362c4-0ee4-4e5e-a72c-751239745e62',
                },
            },
        )

        self.assertRequestResponse(
            '/service/e/6ee24785-ee9a-4502-81c2-7697009c9053/',
            {
                'name': 'Fedtmule Hund',
                'givenname': 'Fedtmule',
                'surname': 'Hund',
                'uuid': '6ee24785-ee9a-4502-81c2-7697009c9053',
                'user_key': 'fedtmule',
                'cpr_no': '1205320000',
                'org': {
                    'name': 'Aarhus Universitet',
                    'user_key': 'AU',
                    'uuid': '456362c4-0ee4-4e5e-a72c-751239745e62',
                },
            },
        )

        with freezegun.freeze_time('1900-01-01'):
            self.assertRequestResponse(
                '/service/o/456362c4-0ee4-4e5e-a72c-751239745e62/e/',
                {'total': 0, 'items': [], 'offset': 0},
            )

        self.assertRequestResponse(
            '/service/o/456362c4-0ee4-4e5e-a72c-751239745e62/e/'
            '?at=1900-01-01',
            {'total': 0, 'items': [], 'offset': 0},
        )

        util.load_fixture('organisation/bruger',
                          'create_bruger_andersine.json',
                          'df55a3ad-b996-4ae0-b6ea-a3241c4cbb24')

        self.assertRequestResponse(
            '/service/o/456362c4-0ee4-4e5e-a72c-751239745e62/e/',
            {
                'items':
                    [
                        {
                            'name': 'Anders And',
                            'givenname': 'Anders',
                            'surname': 'And',
                            'uuid': '53181ed2-f1de-4c4a-a8fd-ab358c2c454a'
                        },
                        {
                            'name': 'Fedtmule Hund',
                            'givenname': 'Fedtmule',
                            'surname': 'Hund',
                            'uuid': '6ee24785-ee9a-4502-81c2-7697009c9053'
                        },
                        {
                            'name': 'Andersine And',
                            'givenname': 'Andersine',
                            'surname': 'And',
                            'uuid': 'df55a3ad-b996-4ae0-b6ea-a3241c4cbb24'
                        }
                    ],
                'offset': 0,
                'total': 3
            }
        )

        self.assertRequestResponse(
            '/service/o/456362c4-0ee4-4e5e-a72c-751239745e62/e/'
            '?limit=1',
            {
                'items': [
                    {
                        'name': 'Anders And',
                        'givenname': 'Anders',
                        'surname': 'And',
                        'uuid': '53181ed2-f1de-4c4a-a8fd-ab358c2c454a'
                    }
                ],
                'offset': 0,
                'total': 3
            }
        )

        self.assertRequestResponse(
            '/service/o/456362c4-0ee4-4e5e-a72c-751239745e62/e/'
            '?limit=1&start=1',
            {
                'items': [
                    {
                        'name': 'Andersine And',
                        'givenname': 'Andersine',
                        'surname': 'And',
                        'uuid': 'df55a3ad-b996-4ae0-b6ea-a3241c4cbb24'
                    }
                ],
                'offset': 1,
                'total': 3
            }
        )

        self.assertRequestResponse(
            '/service/o/456362c4-0ee4-4e5e-a72c-751239745e62/e/'
            '?at=1937-01-01',
            {
                'items': [
                    {
                        'name': 'Anders And',
                        'givenname': 'Anders',
                        'surname': 'And',
                        'uuid': '53181ed2-f1de-4c4a-a8fd-ab358c2c454a',
                    },
                    {
                        'name': 'Fedtmule Hund',
                        'givenname': 'Fedtmule',
                        'surname': 'Hund',
                        'uuid': '6ee24785-ee9a-4502-81c2-7697009c9053',
                    },
                ],
                'offset': 0,
                'total': 2
            }
        )

        self.assertRequestResponse(
            '/service/o/456362c4-0ee4-4e5e-a72c-751239745e62/e/'
            '?query=Anders',
            {
                'items': [
                    {
                        'name': 'Anders And',
                        'givenname': 'Anders',
                        'surname': 'And',
                        'uuid': '53181ed2-f1de-4c4a-a8fd-ab358c2c454a',
                    },
                    {
                        'name': 'Andersine And',
                        'givenname': 'Andersine',
                        'surname': 'And',
                        'uuid': 'df55a3ad-b996-4ae0-b6ea-a3241c4cbb24',
                    },
                ],
                'offset': 0,
                'total': 2
            }
        )

        self.assertRequestResponse(
            '/service/o/456362c4-0ee4-4e5e-a72c-751239745e62/e/'
            '?at=1937-01-01&query=Anders',
            {
                'items': [
                    {
                        'name': 'Anders And',
                        'givenname': 'Anders',
                        'surname': 'And',
                        'uuid': '53181ed2-f1de-4c4a-a8fd-ab358c2c454a',
                    },
                ],
                'offset': 0,
                'total': 1
            }
        )

        # allow searching by cpr number
        self.assertRequestResponse(
            '/service/o/456362c4-0ee4-4e5e-a72c-751239745e62/e/'
            '?query=0906340000',
            {
                'items': [
                    {
                        'name': 'Anders And',
                        'givenname': 'Anders',
                        'surname': 'And',
                        'uuid': '53181ed2-f1de-4c4a-a8fd-ab358c2c454a',
                    },
                ],
                'offset': 0,
                'total': 1,
            }
        )

        self.assertRequestResponse(
            '/service/o/456362c4-0ee4-4e5e-a72c-751239745e62/e/'
            '?query=1205320000',
            {
                'items': [
                    {
                        'name': 'Fedtmule Hund',
                        'givenname': 'Fedtmule',
                        'surname': 'Hund',
                        'uuid': '6ee24785-ee9a-4502-81c2-7697009c9053',
                    },
                ],
                'offset': 0,
                'total': 1,
            }
        )

        # disallow partial matches for CPR numbers
        self.assertRequestResponse(
            '/service/o/456362c4-0ee4-4e5e-a72c-751239745e62/e/'
            '?query=090634',
            {
                'items': [],
                'offset': 0,
                'total': 0,
            }
        )

        self.assertRequestResponse(
            '/service/o/456362c4-0ee4-4e5e-a72c-751239745e62/e/'
            '?query=1',
            {
                'items': [],
                'offset': 0,
                'total': 0,
            }
        )

        # bogus
        self.assertRequestResponse(
            '/service/o/456362c4-0ee4-4e5e-a72c-751239745e62/e/'
            '?query=0000000000',
            {
                'items': [],
                'offset': 0,
                'total': 0,
            }
        )

    def test_engagement(self):
        self.load_sample_structures()

        func = [
            {
                'job_function': {
                    'example': None,
                    'name': 'Fakultet',
                    'scope': None,
                    'user_key': 'fak',
                    'uuid': '4311e351-6a3c-4e7e-ae60-8a3b2938fbd6',
                },
                'org_unit': {
                    'name': 'Humanistisk fakultet',
                    'user_key': 'hum',
                    'uuid': '9d07123e-47ac-4a9a-88c8-da82e3a4bc9e',
                    'validity': {
                        'from': '2016-01-01',
                        'to': None,
                    },
                },
                'person': {
                    'name': 'Anders And',
                    'givenname': 'Anders',
                    'surname': 'And',
                    'uuid': '53181ed2-f1de-4c4a-a8fd-ab358c2c454a',
                },
                'engagement_type': {
                    'example': None,
                    'name': 'Afdeling',
                    'scope': None,
                    'user_key': 'afd',
                    'uuid': '32547559-cfc1-4d97-94c6-70b192eff825',
                },
                'uuid': 'd000591f-8705-4324-897a-075e3623f37b',
                'user_key': 'bvn',
                'primary': None,
                'fraction': None,
                "validity": {
                    'from': '2017-01-01',
                    'to': None,
                },
            },
        ]

        with self.subTest('user'):
            self.assertRequestResponse(
                '/service/e/53181ed2-f1de-4c4a-a8fd-ab358c2c454a'
                '/details/engagement',
                func,
            )

        with self.subTest('past'):
            self.assertRequestResponse(
                '/service/e/53181ed2-f1de-4c4a-a8fd-ab358c2c454a'
                '/details/engagement?validity=past',
                [],
            )

        with self.subTest('future'):
            self.assertRequestResponse(
                '/service/e/53181ed2-f1de-4c4a-a8fd-ab358c2c454a'
                '/details/engagement?validity=future',
                [],
            )

            self.assertRequestResponse(
                '/service/e/53181ed2-f1de-4c4a-a8fd-ab358c2c454a'
                '/details/engagement?at=2016-01-01&validity=future',
                func,
            )

        self.assertRequestResponse(
            '/service/ou/9d07123e-47ac-4a9a-88c8-da82e3a4bc9e'
            '/details/engagement',
            func,
        )

        self.assertRequestResponse(
            '/service/e/6ee24785-ee9a-4502-81c2-7697009c9053'
            '/details/engagement',
            [],
        )

        self.assertRequestResponse(
            '/service/e/00000000-0000-0000-0000-000000000000'
            '/details/engagement',
            [],
        )

    def test_role(self):
        self.load_sample_structures()

        func = [
            {
                'org_unit': {
                    'name': 'Humanistisk fakultet',
                    'user_key': 'hum',
                    'uuid': '9d07123e-47ac-4a9a-88c8-da82e3a4bc9e',
                    'validity': {
                        'from': '2016-01-01',
                        'to': None,
                    },
                },
                'person': {
                    'name': 'Anders And',
                    'givenname': 'Anders',
                    'surname': 'And',
                    'uuid': '53181ed2-f1de-4c4a-a8fd-ab358c2c454a',
                },
                'role_type': {
                    'example': None,
                    'name': 'Afdeling',
                    'scope': None,
                    'user_key': 'afd',
                    'uuid': '32547559-cfc1-4d97-94c6-70b192eff825',
                },
                'uuid': '1b20d0b9-96a0-42a6-b196-293bb86e62e8',
                'user_key': 'bvn',
                "validity": {
                    'from': '2017-01-01',
                    'to': None,
                },
            },
        ]

        with self.subTest('user'):
            self.assertRequestResponse(
                '/service/e/53181ed2-f1de-4c4a-a8fd-ab358c2c454a'
                '/details/role',
                func,
            )

        with self.subTest('past'):
            self.assertRequestResponse(
                '/service/e/53181ed2-f1de-4c4a-a8fd-ab358c2c454a'
                '/details/role?validity=past',
                [],
            )

        with self.subTest('future'):
            self.assertRequestResponse(
                '/service/e/53181ed2-f1de-4c4a-a8fd-ab358c2c454a'
                '/details/role?validity=future',
                [],
            )

            self.assertRequestResponse(
                '/service/e/53181ed2-f1de-4c4a-a8fd-ab358c2c454a'
                '/details/role?at=2016-01-01&validity=future',
                func,
            )

        self.assertRequestResponse(
            '/service/ou/9d07123e-47ac-4a9a-88c8-da82e3a4bc9e'
            '/details/role',
            func,
        )

        self.assertRequestResponse(
            '/service/e/6ee24785-ee9a-4502-81c2-7697009c9053'
            '/details/role',
            [],
        )

        self.assertRequestResponse(
            '/service/e/00000000-0000-0000-0000-000000000000'
            '/details/role',
            [],
        )

    def test_leave(self):
        self.load_sample_structures()

        func = [
            {
                'person': {
                    'name': 'Anders And',
                    'givenname': 'Anders',
                    'surname': 'And',
                    'uuid': '53181ed2-f1de-4c4a-a8fd-ab358c2c454a',
                },
                'leave_type': {
                    'example': None,
                    'name': 'Afdeling',
                    'scope': None,
                    'user_key': 'afd',
                    'uuid': '32547559-cfc1-4d97-94c6-70b192eff825',
                },
                'uuid': 'b807628c-030c-4f5f-a438-de41c1f26ba5',
                'user_key': 'bvn',
                "validity": {
                    'from': '2017-01-01',
                    'to': None,
                },
            },
        ]

        with self.subTest('user'):
            self.assertRequestResponse(
                '/service/e/53181ed2-f1de-4c4a-a8fd-ab358c2c454a'
                '/details/leave',
                func,
            )

        with self.subTest('past'):
            self.assertRequestResponse(
                '/service/e/53181ed2-f1de-4c4a-a8fd-ab358c2c454a'
                '/details/leave?validity=past',
                [],
            )

        with self.subTest('future'):
            self.assertRequestResponse(
                '/service/e/53181ed2-f1de-4c4a-a8fd-ab358c2c454a'
                '/details/leave?validity=future',
                [],
            )

            self.assertRequestResponse(
                '/service/e/53181ed2-f1de-4c4a-a8fd-ab358c2c454a'
                '/details/leave?at=2016-01-01&validity=future',
                func,
            )

        self.assertRequestResponse(
            '/service/ou/9d07123e-47ac-4a9a-88c8-da82e3a4bc9e'
            '/details/leave',
            [],
        )

        self.assertRequestResponse(
            '/service/e/6ee24785-ee9a-4502-81c2-7697009c9053'
            '/details/leave',
            [],
        )

        self.assertRequestResponse(
            '/service/e/00000000-0000-0000-0000-000000000000'
            '/details/leave',
            [],
        )

    def test_manager(self):
        self.load_sample_structures()

        func = [
            {
                'address': [{
                    'address_type': {
                        'example': '<UUID>',
                        'name': 'Adresse',
                        'scope': 'DAR',
                        'user_key': 'AdressePost',
                        'uuid': '4e337d8e-1fd2-4449-8110-e0c8a22958ed'
                    },
                    'href': 'https://www.openstreetmap.org/'
                            '?mlon=10.19938084&mlat=56.17102843&zoom=16',
                    'name': 'Nordre Ringgade 1, 8000 Aarhus C',
                    'uuid': '414044e0-fe5f-4f82-be20-1e107ad50e80',
                    'value': 'b1f1817d-5f02-4331-b8b3-97330a5d3197'
                }],
                'manager_level': {
                    'example': None,
                    'name': 'Institut',
                    'scope': None,
                    'user_key': 'inst',
                    'uuid': 'ca76a441-6226-404f-88a9-31e02e420e52',
                },
                'person': {
                    'name': 'Anders And',
                    'givenname': 'Anders',
                    'surname': 'And',
                    'uuid': '53181ed2-f1de-4c4a-a8fd-ab358c2c454a',
                },
                'org_unit': {
                    "name": "Humanistisk fakultet",
                    "user_key": "hum",
                    "uuid": "9d07123e-47ac-4a9a-88c8-da82e3a4bc9e",
                    "validity": {
                        "from": "2016-01-01",
                        "to": None,
                    },
                },
                'manager_type': {
                    'example': None,
                    'name': 'Afdeling',
                    'scope': None,
                    'user_key': 'afd',
                    'uuid': '32547559-cfc1-4d97-94c6-70b192eff825',
                },
                'responsibility': [{
                    'example': None,
                    'name': 'Fakultet',
                    'scope': None,
                    'user_key': 'fak',
                    'uuid': '4311e351-6a3c-4e7e-ae60-8a3b2938fbd6'
                }],
                'uuid': '05609702-977f-4869-9fb4-50ad74c6999a',
                'user_key': 'be736ee5-5c44-4ed9-b4a4-15ffa19e2848',
                "validity": {
                    'from': '2017-01-01',
                    'to': None,
                },
            },
        ]

        with self.subTest('user'):
            self.assertRequestResponse(
                '/service/e/53181ed2-f1de-4c4a-a8fd-ab358c2c454a'
                '/details/manager',
                func,
            )

        with self.subTest('past'):
            self.assertRequestResponse(
                '/service/e/53181ed2-f1de-4c4a-a8fd-ab358c2c454a'
                '/details/manager?validity=past',
                [],
            )

        with self.subTest('future'):
            self.assertRequestResponse(
                '/service/e/53181ed2-f1de-4c4a-a8fd-ab358c2c454a'
                '/details/manager?validity=future',
                [],
            )

            self.assertRequestResponse(
                '/service/e/53181ed2-f1de-4c4a-a8fd-ab358c2c454a'
                '/details/manager?at=2016-01-01&validity=future',
                func,
            )

        self.assertRequestResponse(
            '/service/ou/9d07123e-47ac-4a9a-88c8-da82e3a4bc9e'
            '/details/manager',
            func,
        )

        self.assertRequestResponse(
            '/service/e/6ee24785-ee9a-4502-81c2-7697009c9053'
            '/details/manager',
            [],
        )

        self.assertRequestResponse(
            '/service/e/00000000-0000-0000-0000-000000000000'
            '/details/manager',
            [],
        )

    def test_facet(self):
        self.assertRequestResponse(
            '/service/o/00000000-0000-0000-0000-000000000000/f/',
            [],
        )

        self.assertRequestFails(
            '/service/o/00000000-0000-0000-0000-000000000000/f/address_type/',
            404,
        )

        self.assertRequestFails(
            '/service/o/00000000-0000-0000-0000-000000000000/f/kaflaflibob/',
            404,
        )

        self.load_sample_structures()

        self.assertRequestFails(
            '/service/o/00000000-0000-0000-0000-000000000000/f/org_unit_type/',
            404,
        )

        self.assertRequestFails(
            '/service/o/00000000-0000-0000-0000-000000000000/f/address_type/',
            404,
        )

        self.assertRequestFails(
            '/service/o/456362c4-0ee4-4e5e-a72c-751239745e62/f/kaflaflibob/',
            404,
        )

        self.assertRequestResponse(
            '/service/o/456362c4-0ee4-4e5e-a72c-751239745e62/f/',
            [{'path': '/service/o/456362c4-0ee4-4e5e-a72c-751239745e62'
                      '/f/address_type/',
              'user_key': 'address_type',
              'uuid': 'e337bab4-635f-49ce-aa31-b44047a43aa1'},
             {'path': '/service/o/456362c4-0ee4-4e5e-a72c-751239745e62'
              '/f/association_type/',
              'user_key': 'association_type',
              'uuid': 'ef71fe9c-7901-48e2-86d8-84116e210202'},
             {'path': '/service/o/456362c4-0ee4-4e5e-a72c-751239745e62'
                      '/f/org_unit_type/',
              'user_key': 'org_unit_type',
              'uuid': 'fc917e7c-fc3b-47c2-8aa5-a0383342a280'}],
        )

        self.assertRequestResponse(
            '/service/o/456362c4-0ee4-4e5e-a72c-751239745e62/f/org_unit_type/',
            {'data': {
                'offset': 0,
                'total': 3,
                'items': [
                    {'example': None,
                     'name': 'Afdeling',
                     'scope': None,
                     'user_key': 'afd',
                     'uuid': '32547559-cfc1-4d97-94c6-70b192eff825'},
                    {'example': None,
                     'name': 'Fakultet',
                     'scope': None,
                     'user_key': 'fak',
                     'uuid': '4311e351-6a3c-4e7e-ae60-8a3b2938fbd6'},
                    {'example': None,
                     'name': 'Institut',
                     'scope': None,
                     'user_key': 'inst',
                     'uuid': 'ca76a441-6226-404f-88a9-31e02e420e52'}]},
                'path': '/service/o/456362c4-0ee4-4e5e-a72c-751239745e62'
                        '/f/org_unit_type/',
                'user_key': 'org_unit_type',
                'uuid': 'fc917e7c-fc3b-47c2-8aa5-a0383342a280'}
        )

        self.assertRequestResponse(
            '/service/o/456362c4-0ee4-4e5e-a72c-751239745e62/f/address_type/',
            {'data': {
                'offset': 0,
                'total': 4,
                'items': [
                    {'example': '20304060',
                     'name': 'Telefonnummer',
                     'scope': 'PHONE',
                     'user_key': 'Telefon',
                     'uuid': '1d1d3711-5af4-4084-99b3-df2b8752fdec'},
                    {'example': '<UUID>',
                     'name': 'Adresse',
                     'scope': 'DAR',
                     'user_key': 'AdressePost',
                     'uuid': '4e337d8e-1fd2-4449-8110-e0c8a22958ed'},
                    {'example': 'test@example.com',
                     'name': 'Emailadresse',
                     'scope': 'EMAIL',
                     'user_key': 'Email',
                     'uuid': 'c78eb6f7-8a9e-40b3-ac80-36b9f371c3e0'},
                    {'example': '5712345000014',
                     'name': 'EAN',
                     'scope': 'EAN',
                     'user_key': 'EAN',
                     'uuid': 'e34d4426-9845-4c72-b31e-709be85d6fa2'},
                ]},
                'path': '/service/o/456362c4-0ee4-4e5e-a72c-751239745e62'
                        '/f/address_type/',
                'user_key': 'address_type',
                'uuid': 'e337bab4-635f-49ce-aa31-b44047a43aa1'}
        )

    def test_details_multiple(self):
        """Test that multiple details of a single type renders as expected"""
        self.load_sample_structures()
        c = lora.Connector()

        engagement = {
            "attributter": {
                "organisationfunktionegenskaber": [
                    {
                        "brugervendtnoegle": "bvn",
                        "funktionsnavn": "Engagement",
                        "virkning": {
                            "from": "2017-01-01 00:00:00+01:00",
                            "to": "infinity"
                        }
                    }
                ]
            },
            "note": "Automatisk indl\u00e6sning",
            "relationer": {
                "organisatoriskfunktionstype": [
                    {
                        "uuid": "ca76a441-6226-404f-88a9-31e02e420e52",
                        "virkning": {
                            "from": "2017-01-01 00:00:00+01:00",
                            "to": "infinity"
                        }
                    }
                ],
                "opgaver": [
                    {
                        "uuid": "4311e351-6a3c-4e7e-ae60-8a3b2938fbd6",
                        "virkning": {
                            "from": "2017-01-01 00:00:00+01:00",
                            "to": "infinity"
                        }
                    }
                ],
                "tilknyttedebrugere": [
                    {
                        "uuid": "53181ed2-f1de-4c4a-a8fd-ab358c2c454a",
                        "virkning": {
                            "from": "2017-01-01 00:00:00+01:00",
                            "to": "infinity"
                        }
                    }
                ],
                "tilknyttedeenheder": [
                    {
                        "uuid": "b688513d-11f7-4efc-b679-ab082a2055d0",
                        "virkning": {
                            "from": "2017-01-01 00:00:00+01:00",
                            "to": "infinity"
                        }
                    }
                ],
                "tilknyttedeorganisationer": [
                    {
                        "uuid": "456362c4-0ee4-4e5e-a72c-751239745e62",
                        "virkning": {
                            "from": "2017-01-01 00:00:00+01:00",
                            "to": "infinity"
                        }
                    }
                ]
            },
            "tilstande": {
                "organisationfunktiongyldighed": [
                    {
                        "gyldighed": "Aktiv",
                        "virkning": {
                            "from": "2017-01-01 00:00:00+01:00",
                            "to": "infinity"
                        }
                    }
                ]
            }
        }

        c.organisationfunktion.create(
            engagement, '09e79d96-2904-444f-94b1-0e98b0b07e7c')

        expected = [{
            'engagement_type': {
                'example': None,
                'name': 'Afdeling',
                'scope': None,
                'user_key': 'afd',
                'uuid': '32547559-cfc1-4d97-94c6-70b192eff825'
            },
            'job_function': {
                'example': None,
                'name': 'Fakultet',
                'scope': None,
                'user_key': 'fak',
                'uuid': '4311e351-6a3c-4e7e-ae60-8a3b2938fbd6'
            },
            'org_unit': {
                'name': 'Humanistisk fakultet',
                'user_key': 'hum',
                'uuid': '9d07123e-47ac-4a9a-88c8-da82e3a4bc9e',
                'validity': {
                    'from': '2016-01-01',
                    'to': None
                }
            },
            'person': {
                'name': 'Anders And',
                'givenname': 'Anders',
                'surname': 'And',
                'uuid': '53181ed2-f1de-4c4a-a8fd-ab358c2c454a'
            },
            'uuid': 'd000591f-8705-4324-897a-075e3623f37b',
            'user_key': 'bvn',
            'primary': None,
            'fraction': None,
            'validity': {
                'from': '2017-01-01',
                'to': None
            }
        }, {
            'engagement_type': {
                'example': None,
                'name': 'Institut',
                'scope': None,
                'user_key': 'inst',
                'uuid': 'ca76a441-6226-404f-88a9-31e02e420e52'
            },
            'job_function': {
                'example': None,
                'name': 'Fakultet',
                'scope': None,
                'user_key': 'fak',
                'uuid': '4311e351-6a3c-4e7e-ae60-8a3b2938fbd6'
            },
            'org_unit': {
                'name': 'Samfundsvidenskabelige fakultet',
                'user_key': 'samf',
                'uuid': 'b688513d-11f7-4efc-b679-ab082a2055d0',
                'validity': {
                    'from': '2017-01-01',
                    'to': None
                }
            },
            'person': {
                'name': 'Anders And',
                'givenname': 'Anders',
                'surname': 'And',
                'uuid': '53181ed2-f1de-4c4a-a8fd-ab358c2c454a'
            },
            'uuid': '09e79d96-2904-444f-94b1-0e98b0b07e7c',
            'user_key': 'bvn',
            'primary': None,
            'fraction': None,
            'validity': {
                'from': '2017-01-01',
                'to': None
            }
        }]

        actual = self.request(
            '/service/e/53181ed2-f1de-4c4a-a8fd-ab358c2c454a'
            '/details/engagement',
        ).json

        def sorter(e):
            return e['uuid']

        self.assertEqual(
            sorted(expected, key=sorter),
            sorted(actual, key=sorter)
        )

    def test_detail_list(self):
        self.load_sample_structures()

        with self.subTest('fedtmule'):
            self.assertRequestResponse(
                '/service/e/6ee24785-ee9a-4502-81c2-7697009c9053'
                '/details/',
                {
                    'address': True,
                    'association': False,
                    'engagement': False,
                    'it': False,
                    'leave': False,
                    'manager': False,
                    'org_unit': False,
                    'related_unit': False,
                    'role': False,
                },
            )

        with self.subTest('anders'):
            self.assertRequestResponse(
                '/service/e/53181ed2-f1de-4c4a-a8fd-ab358c2c454a'
                '/details/',
                {
                    'address': True,
                    'association': True,
                    'engagement': True,
                    'it': True,
                    'leave': True,
                    'manager': True,
                    'org_unit': False,
                    'related_unit': False,
                    'role': True,
                },
            )

        with self.subTest('hum'):
            self.assertRequestResponse(
                '/service/ou/9d07123e-47ac-4a9a-88c8-da82e3a4bc9e'
                '/details/',
                {
                    'address': True,
                    'association': True,
                    'engagement': True,
                    'it': False,
                    'leave': False,
                    'manager': True,
                    'org_unit': True,
                    'related_unit': True,
                    'role': True,
                },
            )

        with self.subTest('samf'):
            self.assertRequestResponse(
                '/service/ou/b688513d-11f7-4efc-b679-ab082a2055d0'
                '/details/',
                {
                    'address': False,
                    'association': False,
                    'engagement': False,
                    'it': False,
                    'leave': False,
                    'manager': False,
                    'org_unit': True,
                    'related_unit': False,
                    'role': False,
                },
            )

        with self.subTest('fil'):
            self.assertRequestResponse(
                '/service/ou/85715fc7-925d-401b-822d-467eb4b163b6'
                '/details/',
                {
                    'address': False,
                    'association': False,
                    'engagement': False,
                    'it': False,
                    'leave': False,
                    'manager': False,
                    'org_unit': True,
                    'related_unit': False,
                    'role': False,
                },
            )

        with self.subTest('hist'):
            self.assertRequestResponse(
                '/service/ou/da77153e-30f3-4dc2-a611-ee912a28d8aa'
                '/details/',
                {
                    'address': False,
                    'association': False,
                    'engagement': False,
                    'it': False,
                    'leave': False,
                    'manager': False,
                    'org_unit': True,
                    'related_unit': True,
                    'role': False,
                },
            )

        with self.subTest('frem'):
            self.assertRequestResponse(
                '/service/ou/04c78fc2-72d2-4d02-b55f-807af19eac48'
                '/details/',
                {
                    'address': False,
                    'association': False,
                    'engagement': False,
                    'it': True,
                    'leave': False,
                    'manager': False,
                    'org_unit': True,
                    'related_unit': False,
                    'role': False,
                },
            )<|MERGE_RESOLUTION|>--- conflicted
+++ resolved
@@ -491,13 +491,7 @@
             {
                 'name': 'Overordnet Enhed',
                 'user_key': 'root',
-<<<<<<< HEAD
                 'user_settings': {'orgunit': {}},
-=======
-                'user_settings': {'orgunit': {'show_location': True,
-                                              'show_user_key': False,
-                                              'show_roles': True}},
->>>>>>> 90b250a5
                 'uuid': '2874e1dc-85e6-4269-823a-e1125484dfd3',
                 'validity': {
                     'from': '2016-01-01',
