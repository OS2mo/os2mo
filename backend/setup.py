--- conflicted
+++ resolved
@@ -27,11 +27,7 @@
     author_email='info@magenta.dk',
     description='OS2mo - Medarbejder og Organisation',
     license='MPL 2.0',
-<<<<<<< HEAD
-    version='1.1.0',
-=======
     version=version,
->>>>>>> 2182c16f
     url="https://os2mo.readthedocs.io/",
     packages=setuptools.find_packages(where=BACKEND_DIR, exclude=['tests']),
     package_data={
