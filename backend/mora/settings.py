--- conflicted
+++ resolved
@@ -5,86 +5,6 @@
 # License, v. 2.0. If a copy of the MPL was not distributed with this
 # file, You can obtain one at http://mozilla.org/MPL/2.0/.
 #
-<<<<<<< HEAD
-from os import path as _path, getenv
-
-from . import util as _util
-
-BASE_DIR = _path.dirname(_path.dirname(_path.abspath(__file__)))
-CONFIG_FILE = getenv('OS2MO_CONFIG_FILE',
-                     _path.join(BASE_DIR, '..', 'setup', 'mora.json'))
-
-MAX_REQUEST_LENGTH = 4096
-DEFAULT_PAGE_SIZE = 2000
-TREE_SEARCH_LIMIT = 100
-
-LORA_URL = 'http://localhost:8080/'
-CA_BUNDLE = None
-
-# for our autocomplete support
-AUTOCOMPLETE_ACCESS_ADDRESS_COUNT = 5
-AUTOCOMPLETE_ADDRESS_COUNT = 10
-
-
-# Organisation configuration
-ORGANISATION_NAME = ""
-ORGANISATION_USER_KEY = ""
-ORGANISATION_UUID = ""
-
-
-# Session config
-SQLALCHEMY_DATABASE_URI = ""
-SESSION_SQLALCHEMY_TABLE = 'sessions'
-SESSION_PERMANENT = True
-PERMANENT_SESSION_LIFETIME = 3600
-SESSIONS_DB_NAME = 'sessions'
-SESSIONS_DB_USER = 'sessions'
-SESSIONS_DB_PASSWORD = 'sessions'
-SESSIONS_DB_HOST = 'localhost'
-SESSIONS_DB_PORT = 5432
-
-
-# SSO config
-SAML_AUTH_ENABLE = False
-SAML_IDP_METADATA_URL = '/url/to/sso/metadata'
-SAML_IDP_METADATA_FILE = None
-SAML_IDP_INSECURE = False
-SAML_USERNAME_FROM_NAMEID = True
-SAML_USERNAME_ATTR = ''
-SAML_KEY_FILE = None
-SAML_CERT_FILE = None
-SAML_REQUESTS_SIGNED = False
-SAML_DUPLICATE_ATTRIBUTES = True
-SAML_API_TOKEN_RESTRICT = False
-SAML_API_TOKEN_RESTRICT_ATTR = ""
-SAML_API_TOKEN_RESTRICT_VALUE = ""
-
-SP_SERVICE_UUID = ""
-SP_SERVICE_AGREEMENT_UUID = ""
-SP_MUNICIPALITY_UUID = ""
-SP_SYSTEM_UUID = ""
-SP_CERTIFICATE_PATH = ""
-
-DUMMY_MODE = False
-HIDE_CPR_NUMBERS = False
-
-CONF_DB_NAME = 'mora'
-CONF_DB_USER = 'mora'
-CONF_DB_PASSWORD = 'mora'
-CONF_DB_HOST = 'localhost'
-CONF_DB_PORT = 5432
-
-QUERY_EXPORT_DIR = ''
-
-ENABLE_AMQP = False
-AMQP_OS2MO_EXCHANGE = 'os2mo_queue'
-AMQP_HOST = 'localhost'
-AMQP_PORT = 5672
-
-TRIGGER_MODULES = ["mora.triggers.internal.amqp_trigger"]
-
-_util.update_config(globals(), CONFIG_FILE)
-=======
 
 """
     settings.py
@@ -216,6 +136,7 @@
 SP_SYSTEM_UUID = config['service_platformen']['system_uuid']
 SP_CERTIFICATE_PATH = config['service_platformen']['certificate_path']
 DUMMY_MODE = config['dummy_mode']
+HIDE_CPR_NUMBERS = config['hide_cpr_numbers']
 CONF_DB_NAME = config['configuration']['database']['name']
 CONF_DB_USER = config['configuration']['database']['user']
 CONF_DB_PASSWORD = config['configuration']['database']['password']
@@ -226,5 +147,4 @@
 AMQP_OS2MO_EXCHANGE = config['amqp']['os2mo_exchange']
 AMQP_HOST = config['amqp']['host']
 AMQP_PORT = config['amqp']['port']
-TRIGGER_MODULES = config['triggers']['modules']
->>>>>>> 2182c16f
+TRIGGER_MODULES = config['triggers']['modules']