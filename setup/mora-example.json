--- conflicted
+++ resolved
@@ -5,27 +5,10 @@
     "SP_MUNICIPALITY_UUID": "00000000-0000-0000-0000-000000000000",
     "SP_SYSTEM_UUID": "00000000-0000-0000-0000-000000000000",
     "SP_CERTIFICATE_PATH": "/path/to/certificate.crt",
-<<<<<<< HEAD
-    "PROD_MODE": false,
+    "DUMMY_MODE": false,
     "USER_SETTINGS_DB_NAME": "mora",
     "USER_SETTINGS_DB_USER": "mora",
     "USER_SETTINGS_DB_PASSWORD": "mora",
     "USER_SETTINGS_DB_HOST": "localhost",
     "USER_SETTINGS_DB_PORT": 5432
-=======
-    "DUMMY_MODE": false,
-
-    "USER_SETTINGS": {
-        "orgunit": {
-             "show_location": true,
-             "show_roles": true,
-             "show_key": true,
-        "927dc4d5-fdca-4062-a0d8-a44e8a9e8685": {
-            "show_location": true,
-            "show_roles": false,
-            "show_user_key": false
-            }
-        }
-    }
->>>>>>> 5182eabd
 }