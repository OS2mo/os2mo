#
# Copyright (c) 2017-2018, Magenta ApS
#
# This Source Code Form is subject to the terms of the Mozilla Public
# License, v. 2.0. If a copy of the MPL was not distributed with this
# file, You can obtain one at http://mozilla.org/MPL/2.0/.
#

import atexit
import contextlib
import json
import os
import pprint
import re
import socket
import subprocess
import sys
import threading
from unittest.mock import patch

import flask_testing
import psycopg2
import requests
import requests_mock
import testing.postgresql
import time
import werkzeug.serving

<<<<<<< HEAD
from mora import lora, app, settings
from mora.importing import spreadsheets
=======
import oio_rest.app

from mora import app, lora, settings
from mora.converters import importing
>>>>>>> 0656c110

TESTS_DIR = os.path.dirname(__file__)
BASE_DIR = os.path.dirname(TESTS_DIR)
FIXTURE_DIR = os.path.join(TESTS_DIR, 'fixtures')
IMPORTING_DIR = os.path.join(FIXTURE_DIR, 'importing')
MOCKING_DIR = os.path.join(TESTS_DIR, 'mocking')


def jsonfile_to_dict(path):
    """
    Reads JSON from resources folder and converts to Python dictionary
    :param path: path to json resource
    :return: dictionary corresponding to the resource JSON
    """
    try:
        with open(os.path.join(BASE_DIR, path)) as f:
            return json.load(f)
    except json.JSONDecodeError:
        raise ValueError('failed to decode ' + path)


def get_fixture(fixture_name):
    return jsonfile_to_dict(os.path.join(FIXTURE_DIR, fixture_name))


def get_mock_data(mock_name):
    return jsonfile_to_dict(os.path.join(MOCKING_DIR, mock_name))


def get_mock_text(mock_name, mode='r'):
    with open(os.path.join(MOCKING_DIR, mock_name), mode) as fp:
        return fp.read()


def get_unused_port():
    '''Obtain an unused port suitable for connecting to a server.

    Please note that due to not returning the allocated socket, this
    function is vulnerable to a race condition: in the time between
    call and port use, something else might acquire the port in
    question. However, this rarely happens in practice.

    '''
    with socket.socket() as sock:
        sock.bind(('', 0))
        return sock.getsockname()[1]


def load_fixture(path, fixture_name, uuid=None, *, verbose=False):
    '''Load a fixture, i.e. a JSON file with the 'fixtures' directory,
    into LoRA at the given path & UUID.

    '''
    if verbose:
        print('creating', path, uuid, file=sys.stderr)
    r = lora.create(path, get_fixture(fixture_name), uuid)
    return r


def import_fixture(fixture_name):
    path = os.path.join(IMPORTING_DIR, fixture_name)
    print(fixture_name, path)
    for method, path, obj in spreadsheets.convert([path]):
        r = requests.request(method, settings.LORA_URL.rstrip('/') + path,
                             json=obj)
        r.raise_for_status()


def load_sample_structures(*, verbose=False, minimal=False, check=False):
    '''Inject our test data into LoRA.

    '''
    fixtures = [(
        'organisation/organisation',
        'create_organisation_AU.json',
        '456362c4-0ee4-4e5e-a72c-751239745e62',
    )]

    units = {
        'root': '2874e1dc-85e6-4269-823a-e1125484dfd3',
    }

    classes = {
        'afdeling': '32547559-cfc1-4d97-94c6-70b192eff825',
    }

    facets = {
        'enhedstype': 'fc917e7c-fc3b-47c2-8aa5-a0383342a280',
        'adressetype': 'e337bab4-635f-49ce-aa31-b44047a43aa1',
        'tilknytningstype': 'ef71fe9c-7901-48e2-86d8-84116e210202',
    }

    # TODO: add classifications, etc.

    functions = {
        'engagement': 'd000591f-8705-4324-897a-075e3623f37b',
        'tilknytning': 'c2153d5d-4a2b-492d-a18c-c498f7bb6221',
        'rolle': '1b20d0b9-96a0-42a6-b196-293bb86e62e8',
        'orlov': 'b807628c-030c-4f5f-a438-de41c1f26ba5',
        'leder': '05609702-977f-4869-9fb4-50ad74c6999a',
    }

    users = {
        'andersand': '53181ed2-f1de-4c4a-a8fd-ab358c2c454a',
        'fedtmule': '6ee24785-ee9a-4502-81c2-7697009c9053',
    }

    itsystems = {
        'ad': '59c135c9-2b15-41cc-97c8-b5dff7180beb',
        'lora': '0872fb72-926d-4c5c-a063-ff800b8ee697',
    }

    if not minimal:
        units.update({
            'hum': '9d07123e-47ac-4a9a-88c8-da82e3a4bc9e',
            'samf': 'b688513d-11f7-4efc-b679-ab082a2055d0',
            'fil': '85715fc7-925d-401b-822d-467eb4b163b6',
            'hist': 'da77153e-30f3-4dc2-a611-ee912a28d8aa',
            'frem': '04c78fc2-72d2-4d02-b55f-807af19eac48',
        })

        classes.update({
            'fakultet': '4311e351-6a3c-4e7e-ae60-8a3b2938fbd6',
            'institut': 'ca76a441-6226-404f-88a9-31e02e420e52',
            'email': 'c78eb6f7-8a9e-40b3-ac80-36b9f371c3e0',
            'telefon': '1d1d3711-5af4-4084-99b3-df2b8752fdec',
            'adresse': '4e337d8e-1fd2-4449-8110-e0c8a22958ed',
            'ean': 'e34d4426-9845-4c72-b31e-709be85d6fa2',
            'medlem': '62ec821f-4179-4758-bfdf-134529d186e9',
        })

    for facetkey, facetid in facets.items():
        fixtures.append((
            'klassifikation/facet',
            'create_facet_{}.json'.format(facetkey),
            facetid,
        ))

    for classkey, classid in classes.items():
        fixtures.append((
            'klassifikation/klasse',
            'create_klasse_{}.json'.format(classkey),
            classid,
        ))

    for unitkey, unitid in units.items():
        fixtures.append((
            'organisation/organisationenhed',
            'create_organisationenhed_{}.json'.format(unitkey),
            unitid,
        ))

    for funckey, funcid in functions.items():
        fixtures.append((
            'organisation/organisationfunktion',
            'create_organisationfunktion_{}.json'.format(funckey),
            funcid,
        ))

    for userkey, userid in users.items():
        fixtures.append((
            'organisation/bruger',
            'create_bruger_{}.json'.format(userkey),
            userid,
        ))

    for itsystemkey, itsystemid in itsystems.items():
        fixtures.append((
            'organisation/itsystem',
            'create_itsystem_{}.json'.format(itsystemkey),
            itsystemid,
        ))

    for path, fixture_name, uuid in fixtures:
        if check:
            if lora.get(path, uuid):
                raise Exception('{} already exists at {}!'.format(
                    uuid, path,
                ))
        else:
            load_fixture(path, fixture_name, uuid, verbose=verbose)


@contextlib.contextmanager
def override_settings(**overrides):
    orig_settings = {k: getattr(settings, k) for k in overrides}
    settings.__dict__.update(overrides)
    yield
    settings.__dict__.update(orig_settings)


def override_lora_url(lora_url='http://mox/'):
    return override_settings(LORA_URL=lora_url)


class mock(requests_mock.Mocker):
    '''Decorator for running a function under requests_mock, with the
    given mocking fixture loaded, and optionally overriding the LORA
    URL to a fixed location.

    '''

    def __init__(self, name=None, allow_mox=False, **kwargs):
        super().__init__(**kwargs)

        self.__name = name
        self.__allow_mox = allow_mox
        self.__kwargs = kwargs

        if name:
            # inject the fixture; note that complete_qs is
            # important: without it, a URL need only match *some*
            # of the query parameters passed, and that's quite
            # obnoxious if requests only differ by them
            for url, value in get_mock_data(name).items():
                self.get(url, json=value, complete_qs=True)

        if not allow_mox:
            self.__overrider = override_lora_url()
        else:
            self.__overrider = None
            self.register_uri(
                requests_mock.ANY,
                re.compile('^{}/.*'.format(settings.LORA_URL.rstrip('/'))),
                real_http=True,
            )

    def copy(self):
        """Returns an exact copy of current mock
        """
        return mock(self.__name, self.__allow_mox, **self.__kwargs)

    def start(self):
        if self.__overrider:
            self.__overrider.__enter__()

        super().start()

    def stop(self):
        super().stop()

        if self.__overrider:
            self.__overrider.__exit__(None, None, None)


class TestCaseMixin(object):

    '''Base class for MO testcases w/o LoRA access.
    '''

    maxDiff = None

    def create_app(self):
        app.app.config['DEBUG'] = False
        app.app.config['TESTING'] = True
        app.app.config['LIVESERVER_PORT'] = 0
        app.app.config['PRESERVE_CONTEXT_ON_EXCEPTION'] = False

        return app.app

    @property
    def lora_url(self):
        return settings.LORA_URL

    def assertRequestResponse(self, path, expected, message=None, *,
                              status_code=None, drop_keys=(), **kwargs):
        '''Issue a request and assert that it succeeds (and does not
        redirect) and yields the expected output.

        **kwargs is passed directly to the test client -- see the
        documentation for werkzeug.test.EnvironBuilder for details.

        One addition is that we support a 'json' argument that
        automatically posts the given JSON data.

        '''
        message = message or 'request {!r} failed'.format(path)

        r = self._perform_request(path, **kwargs)

        actual = (
            json.loads(r.get_data(True))
            if r.mimetype == 'application/json'
            else r.get_data(True)
        )

        for k in drop_keys:
            try:
                actual.pop(k)
            except (IndexError, KeyError, TypeError):
                pass

        if actual != expected:
            pprint.pprint(actual)

        if status_code is None:
            self.assertLess(r.status_code, 300, message)
            self.assertGreaterEqual(r.status_code, 200, message)
        else:
            self.assertEqual(r.status_code, status_code, message)

        self.assertEqual(expected, actual, message)

    def assertRequestFails(self, path, code, message=None, **kwargs):
        '''Issue a request and assert that it succeeds (and does not
        redirect) and yields the expected output.

        **kwargs is passed directly to the test client -- see the
        documentation for werkzeug.test.EnvironBuilder for details.

        One addition is that we support a 'json' argument that
        automatically posts the given JSON data.
        '''
        message = message or "request {!r} didn't fail properly".format(path)

        r = self._perform_request(path, **kwargs)

        self.assertEqual(r.status_code, code, message)

    def _perform_request(self, path, **kwargs):
        if 'json' in kwargs:
            # "In the face of ambiguity, refuse the temptation to guess."
            # ...so check that the arguments we override don't exist
            assert kwargs.keys().isdisjoint({'method', 'data', 'headers'})

            kwargs['method'] = 'POST'
            kwargs['data'] = json.dumps(kwargs.pop('json'), indent=2)
            kwargs['headers'] = {'Content-Type': 'application/json'}

        return self.client.open(path, **kwargs)

    def assertRegistrationsEqual(self, expected, actual):
        def sort_inner_lists(obj):
            """Sort all inner lists and tuples by their JSON string value,
            recursively. This is quite stupid and slow, but works!

            This is purely to help comparison tests, as we don't care about the
            list ordering

            """
            if isinstance(obj, dict):
                return {
                    k: sort_inner_lists(v)
                    for k, v in obj.items()
                }
            elif isinstance(obj, (list, tuple)):
                return sorted(
                    map(sort_inner_lists, obj),
                    key=(lambda p: json.dumps(p, sort_keys=True)),
                )
            else:
                return obj

        # drop lora-generated timestamps & users
        expected.pop('fratidspunkt', None)
        expected.pop('tiltidspunkt', None)
        expected.pop('brugerref', None)

        actual.pop('fratidspunkt', None)
        actual.pop('tiltidspunkt', None)
        actual.pop('brugerref', None)

        # Sort all inner lists and compare
        return self.assertEqual(
            sort_inner_lists(expected),
            sort_inner_lists(actual))


class LoRATestCaseMixin(TestCaseMixin):
    '''Base class for LoRA testcases; the test creates an empty LoRA
    instance, and deletes all objects between runs.
    '''

    def load_sample_structures(self, **kwargs):
        load_sample_structures(**kwargs)

    @classmethod
    def get_lora_environ(cls):
        '''Extra environment variables for the LoRA process.'''

        return {}

    @staticmethod
    def __init_db():
        psql = testing.postgresql.Postgresql()
        atexit.register(psql.stop)

        with psycopg2.connect(**psql.dsn()) as conn:
            conn.autocommit = True

            with conn.cursor() as curs:
                curs.execute(
                    "CREATE USER {} WITH SUPERUSER PASSWORD %s".format(
                        oio_rest.app.settings.DB_USER,
                    ),
                    (
                        oio_rest.app.settings.DB_PASSWORD,
                    ),
                )

                curs.execute(
                    "CREATE DATABASE {} WITH OWNER = %s".format(
                        oio_rest.app.settings.
                        DATABASE),
                    (
                        oio_rest.app.settings.DB_USER,
                    ),
                )

        env = os.environ.copy()

        env.update(
            TESTING='1',
            PYTHON=sys.executable,
            MOX_DB=oio_rest.app.settings.DATABASE,
            MOX_DB_USER=oio_rest.app.settings.DB_USER,
            MOX_DB_PASSWORD=oio_rest.app.settings.DB_PASSWORD,
        )

        mkdb_path = os.path.join(
            os.path.dirname(oio_rest.__file__),
            '..', '..',
            'db', 'mkdb.sh',
        )

        LoRATestCaseMixin.dsn = dsn = {
            **psql.dsn(),

            'database': oio_rest.app.settings.DATABASE,
            'user': oio_rest.app.settings.DB_USER,
            'password': oio_rest.app.settings.DB_PASSWORD,
        }

        with psycopg2.connect(**dsn) as conn, conn.cursor() as curs:
            curs.execute(subprocess.check_output([mkdb_path], env=env,
                                                 stderr=subprocess.DEVNULL))

    dsn = None

    @classmethod
    def setUpClass(cls):
        super().setUpClass()

        if not cls.dsn:
            cls.__init_db()

    def setUp(self):
        super().setUp()

        lora_server = werkzeug.serving.make_server(
            'localhost', 0, oio_rest.app.app,
        )
        (_, self.lora_port) = lora_server.socket.getsockname()

        self.patches = [
            patch('mora.settings.LORA_URL', 'http://localhost:{}/'.format(
                self.lora_port,
            )),
            patch('oio_rest.app.settings.LOG_AMQP_SERVER', None),
            patch('oio_rest.app.settings.DB_HOST', self.dsn['host'],
                  create=True),
            patch('oio_rest.app.settings.DB_PORT', self.dsn['port'],
                  create=True),
        ]

        with psycopg2.connect(**self.dsn) as conn:
            conn.autocommit = True

            with conn.cursor() as curs:
                from oio_common.db_structure import DATABASE_STRUCTURE

                curs.execute("TRUNCATE TABLE {} CASCADE".format(
                    ', '.join(sorted(DATABASE_STRUCTURE)),
                ))

        for p in self.patches:
            p.start()
            self.addCleanup(p.stop)

        threading.Thread(
            target=lora_server.serve_forever,
            args=(),
        ).start()

        self.addCleanup(lora_server.shutdown)


class TestCase(TestCaseMixin, flask_testing.TestCase):
    pass


class LoRATestCase(LoRATestCaseMixin, flask_testing.TestCase):
    pass


class LiveLoRATestCase(LoRATestCaseMixin, flask_testing.LiveServerTestCase):
    #
    # The two methods below force the WSGI server to run in a thread
    # rather than a process. This enables easy coverage gathering as
    # output buffering.
    #
    def _spawn_live_server(self):
        self._server = werkzeug.serving.make_server(
            'localhost', self._port_value.value, self.app,
        )

        self._port_value.value = self._server.socket.getsockname()[1]

        self._thread = threading.Thread(
            target=self._server.serve_forever,
            args=(),
        )
        self._thread.start()

        # Copied from flask_testing

        # We must wait for the server to start listening, but give up
        # after a specified maximum timeout
        timeout = self.app.config.get('LIVESERVER_TIMEOUT', 5)
        start_time = time.time()

        while True:
            elapsed_time = (time.time() - start_time)
            if elapsed_time > timeout:
                raise RuntimeError(
                    "Failed to start the server after %d seconds. " % timeout
                )

            if self._can_ping_server():
                break

    def _terminate_live_server(self):
        self._server.shutdown()
        self._thread.join()<|MERGE_RESOLUTION|>--- conflicted
+++ resolved
@@ -26,15 +26,10 @@
 import time
 import werkzeug.serving
 
-<<<<<<< HEAD
-from mora import lora, app, settings
+import oio_rest.app
+
+from mora import app, lora, settings
 from mora.importing import spreadsheets
-=======
-import oio_rest.app
-
-from mora import app, lora, settings
-from mora.converters import importing
->>>>>>> 0656c110
 
 TESTS_DIR = os.path.dirname(__file__)
 BASE_DIR = os.path.dirname(TESTS_DIR)
